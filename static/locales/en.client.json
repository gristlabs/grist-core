{
  "AddNewButton": {
    "AddNew": "Add New"
  },
  "CustomSectionConfig": {
    "Add": "Add",
    "EnterCustomURL": "Enter Custom URL",
    "Full document access": "Full document access",
    "LearnMore": "Learn more about custom widgets",
    "PickupColumn": "Pick a column",
    "PickupColumnType": "Pick a {{columnType}} column",
    "NoDocumentAccess": "No document access",
    "OpenConfiguration": "Open configuration",
    "Optional": " (optional)",
    "ReadSelectedTable": "Read selected table",
    "SelectCustomWidget": "Select Custom Widget",
    "WidgetNeedFullAccess": "Widget needs {{fullAcces}} to this document.",
    "WidgetNeedRead": "Widget needs to {{ read }} the current table.",
    "WidgetNoPermissison": "Widget does not require any permissions.",
    "WrongTypesMenuText_one": "`{{wrongTypeCount}} non-{{columnType}} column is not shown",
    "WrongTypesMenuText_others": "`{{wrongTypeCount}} non-{{columnType}} columns are not shown"
},
 "AccountPage": {
    "AccountSettings":"Account settings",
    "API":"API",
    "Edit":"Edit",
    "Email":"Email",
    "Name":"Name",
    "Save":"Save",
    "PasswordSecurity":"Password & Security",
    "LoginMethod":"Login Method",
    "ChangePassword":"Change Password",
    "AllowGoogleSigning":"Allow signing in to this account with Google",
    "TwoFactorAuth": "Two-factor authentication",
    "TwoFactorAuthDescription":"Two-factor authentication is an extra layer of security for your Grist account designed to ensure that you're the only person who can access your account, even if someone knows your password",
    "Theme":"Theme",
    "APIKey":"API Key",
    "WarningUsername":"Names only allow letters, numbers and certain special characters"
  },
  "AccountWidget":{
    "SignIn":"Sign in",
    "DocumentSettings":"Document Settings",
    "ToggleMobileMode":"Toggle Mobile Mode",
    "Pricing":"Pricing",
    "ProfileSettings":"Profile Settings",
    "ManageTeam":"Manage Team",
    "AccessDetails":"Access Details",
    "SwitchAccounts":"Switch Accounts",
    "Accounts":"Accounts",
    "AddAccount":"Add Account",
    "Sign Out":"SignOut"
  },
  "AppHeader": {
    "HomePage": "Home page",
    "Legacy": "Legacy",
    "PersonalSite": "Personal Site",
    "TeamSite": "Team Site"
  },
  "ApiKey": {
    "AboutToDeleteAPIkey": "You're about to delete an API key. This will cause all future requests using this API key to be rejected. Do you still want to delete?",
    "AnonymousAPIkey": "This API key can be used to access this account anonymously via the API.",
    "ByGenerating": "By generating an API key, you will be able to make API calls for your own account.",
    "Clicktoshow": "Click to show",
    "Create": "Create",
    "OwnAPIKey": "This API key can be used to access your account via the API. Don’t share your API key with anyone.",
    "Remove": "Remove",
    "RemoveAPIKey": "Remove API Key"
  },
  "App": {
    "Description": "Description",
    "Key": "Key",
    "MemoryError": "Memory Error"
  },
  "CellContextMenu": {
    "ClearEntireColumns_one": "Clear entire column",
    "ClearEntireColumns_other": "Clear {{count}} entire columns",
    "ClearColumns_one": "Clear column",
    "ClearColumns_other": "Clear {{count}} columns",
    "DeleteColumns_one": "Delete column",
    "DeleteColumns_other": "Delete {{count}} columns",
    "DeleteRows_one": "Delete row",
    "DeleteRows_other": "Delete {{count}} rows",
    "ClearValues": "Clear values",
    "ClearCell": "Clear cell",
    "CopyAnchorLink": "Copy anchor link",
    "FilterByValue": "Filter by this value",
    "InsertRow": "Insert row",
    "InsertRowAbove": "Insert row above",
    "InsertRowBelow": "Insert row below",
    "DuplicateRows_one": "Duplicate row",
    "DuplicateRows_other": "Duplicate rows",
    "InsertColumnRight": "Insert column to the right",
    "InsertColumnLeft": "Insert column to the left"
  },
<<<<<<< HEAD
  "ColumnFilterMenu": {
    "FilterByRange": "Filter by Range",
    "Search": "Search",
    "SearchValues": "Search values",
    "All": "All",
    "AllShown": "All Shown",
    "AllExcept": "All Except",
    "None": "None",
    "NoMatchingValues": "No matching values",
    "OtherMatching": "Other matching",
    "OtherNonMatching": "Other non-matching",
    "OtherValues": "Other Values",
    "FutureValues": "Future Values",
    "Others": "Others"
=======
  "DocHistory": {
    "Activity": "Activity",
    "Snapshots": "Snapshots",
    "OpenSnapshot": "Open Snapshot",
    "CompareToCurrent": "Compare to Current",
    "CompareToPrevious": "Compare to Previous",
    "Beta": "Beta"
>>>>>>> 302aa3b0
  },
  "DocMenu": {
    "OtherSites": "Other Sites",
    "OtherSitesWelcome": "You are on the {{siteName}} site. You also have access to the following sites:",
    "OtherSitesWelcome_personal": "You are on your personal site. You also have access to the following sites:",
    "AllDocuments": "All Documents",
    "ExamplesAndTemplates": "Examples and Templates",
    "MoreExamplesAndTemplates": "More Examples and Templates",
    "ServiceNotAvailable": "This service is not available right now",
    "NeedPaidPlan": "(The organization needs a paid plan)",
    "PinnedDocuments": "Pinned Documents",
    "Featured": "Featured",
    "Trash": "Trash",
    "DocStayInTrash": "Documents stay in Trash for 30 days, after which they get deleted permanently.",
    "EmptyTrash": "Trash is empty.",
    "WorkspaceNotFound": "Workspace not found",
    "Delete": "Delete",
    "DeleteDoc": "Delete {{name}}",
    "Deleted": "Deleted {{at}}",
    "Edited": "Edited {{at}}",
    "Examples&Templates": "Examples & Templates",
    "DiscoverMoreTemplates": "Discover More Templates",
    "ByName": "By Name",
    "ByDateModified": "By Date Modified",
    "DocumentMoveToTrash": "Document will be moved to Trash.",
    "Rename": "Rename",
    "Move": "Move",
    "Remove": "Remove",
    "UnpinDocument": "Unpin Document",
    "PinDocument": "Pin Document",
    "AccessDetails": "Access Details",
    "ManageUsers": "Manage Users",
    "DeleteForeverDoc": "Permanently Delete \"{{name}}\"?",
    "DeleteForever": "Delete Forever",
    "DeleteDocPerma": "Document will be permanently deleted.",
    "Restore": "Restore",
    "RestoreThisDocument": "To restore this document, restore the workspace first.",
    "DeleteWorkspaceForever": "You may delete a workspace forever once it has no documents in it.",
    "CurrentWorkspace": "Current workspace",
    "RequiresEditPermissions": "Requires edit permissions",
    "MoveDocToWorkspace": "Move {{name}} to workspace"
  },
  "DocTour": {
    "InvalidDocTourTitle": "No valid document tour",
    "InvalidDocTourBody": "Cannot construct a document tour from the data in this document. Ensure there is a table named GristDocTour with columns Title, Body, Placement, and Location."
  },
  "DocumentSettings": {
    "DocumentSettings": "Document Settings",
    "ThisDocumentID": "This document's ID (for API use):",
    "TimeZone": "Time Zone:",
    "Locale": "Locale:",
    "Currency": "Currency:",
    "LocalCurrency": "Local currency {{currency}}",
    "EngineRisk": "Engine (experimental {{- span}} change at own risk):",
    "Save": "S:ave",
    "SaveAndReload": "Save and Reload"
  },
  "DuplicateTable": {
    "NewName": "Name for new table",
    "AdviceWithLink": "Instead of duplicating tables, it's usually better to segment data using linked views. {{- link}}",
    "CopyAllData": "Copy all data in addition to the table structure.",
    "WarningACL": "Only the document default access rules will apply to the copy."
  },
  "errorPages": {
    "AccessDenied": "Access denied{{suffix}}",
    "DeniedOrganizationDocuments": "You do not have access to this organization's documents.",
    "SignInWithDifferentAccount": "You are signed in as {{- email}}. You can sign in with a different account, or ask an administrator for access.",
    "SignInToAccess": "Sign in to access this organization's documents.",
    "GoToMainPage": "Go to main page",
    "SignIn": "Sign in",
    "AddAcount": "Add account",
    "SignedOut": "Signed out{{suffix}}",
    "SignedOutNow": "You are now signed out.",
    "SignedInAgain": "Sign in again",
    "PageNotFound": "Page not found{{suffix}}",
    "NotFoundMainText": "The requested page could not be found. {{- separator}}Please check the URL and try again.",
    "ContactSupport": "Contact support",
    "SomethingWentWrong": "Something went wrong",
    "ErrorHappend_message": "There was an error: {{message}}",
    "ErrorHappend_unknown": "There was an unknown error."
  },
  "FieldConfig": {
    "ColumnLabel": "COLUMN LABEL AND ID",
    "ColumnOptionsLimited": "Column options are limited in summary tables.",
    "ColumnType_formula_one": "Formula Column",
    "ColumnType_data_one": "Data Column",
    "ColumnType_empty_one": "Empty Column",
    "ColumnType_formula": "Formula Columns",
    "ColumnType_data": "Data Columns",
    "ColumnType_empty": "Empty Columns",
    "ColumnType_mixed": "Mixed Behavior",
    "ConvertColumn_formula": "Clear and make into formula",
    "ConvertColumn_data": "Convert column to data",
    "ConvertColumn_triggerformula": "Convert to trigger formula",
    "ClearAndReset": "Clear and reset",
    "EnterFormula": "Enter formula",
    "ColumnBehavior": "COLUMN BEHAVIOR",
    "SetFormula": "Set formula",
    "SetTriggerFormula": "Set trigger formula",
    "MakeIntoDataColumn": "Make into data column",
    "TriggerFormula": "TRIGGER FORMULA"
  },
  "ExampleInfo": {
    "Title_CRM": "Lightweight CRM",
    "WelcomeTitle_CRM": "Welcome to the Lightweight CRM template",
    "WelcomeText_CRM": "Check out our related tutorial for how to link data, and create high-productivity layouts.",
    "WelcomeTutorialName_CRM": "Tutorial: Create a CRM",
    "Title_investmentResearch": "Investment Research",
    "WelcomeTitle_investmentResearch": "Welcome to the Investment Research template",
    "WelcomeText_investmentResearch": "Check out our related tutorial to learn how to create summary tables and charts, and to link charts dynamically.",
    "WelcomeTutorialName_investmentResearch": "Tutorial: Analyze & Visualize",
    "Title_afterschool": "Afterschool Program",
    "WelcomeTitle_afterschool": "Welcome to the Afterschool Program template",
    "WelcomeText_afterschool": "Check out our related tutorial for how to model business data, use formulas, and manage complexity.",
    "WelcomeTutorialName_afterschool": "Tutorial: Manage Business Data"
  },
  "FieldMenus": {
    "UsingSettings_common": "Using common settings",
    "UsingSettings_separate": "Using separate settings",
    "Settings_useseparate": "Use separate settings",
    "Settings_savecommon": "Save common settings",
    "Settings_revertcommon": "Revert common settings"
  },
  "FilterBar": {
    "AddFilter": "Add Filter"
  },
  "GridOptions": {
    "GridOptions": "Grid Options",
    "VerticalGridlines": "Vertical Gridlines",
    "HorizontalGridlines": "Horizontal Gridlines",
    "ZebraStripes": "Zebra Stripes"
  },
  "GridViewMenus": {
    "AddColumn": "Add Column",
    "ShowColumn": "Show Column {{label}}",
    "ColumnOptions": "Column Options",
    "FilterData": "Filter Data",
    "Sort": "Sort",
    "MoreSortOptions": "More sort options ...",
    "RenameColumn": "Rename column",
    "ClearEntireColumns_one": "Clear entire column",
    "ClearEntireColumns_other": "Clear {{count}} entire columns",
    "ClearColumns_one": "Clear column",
    "ClearColumns_other": "Clear {{count}} columns",
    "DeleteColumns_one": "Delete column",
    "DeleteColumns_other": "Delete {{count}} columns",
    "HideColumns_one": "Hide column",
    "HideColumns_other": "Hide {{count}} columns",
    "ConvertFormulaToData": "Convert formula to data",
    "ClearValues": "Clear values",
    "InsertColumn": "Insert column to the {{to}}",
    "FreezeColumn_one": "Freeze this column",
    "FreezeColumn_other": "Freeze {{count}} columns",
    "FreezeColumn_more_one": "Freeze one more columns",
    "FreezeColumn_more_other": "Freeze {{count}} more columns",
    "UnfreezeColumn_one": "Unfreeze this column",
    "UnfreezeColumn_other": "Unfreeze {{count}} columns",
    "UnfreezeColumn_all_other": "Unfreeze all columns",
    "AddToSort": "Add to sort",
    "AddToSort_added": "Sorted (#{{count}})"
  },
  "HomeIntro": {
    "SignUp": "Sign up",
    "EmptyWorkspace": "This workspace is empty.",
    "PersonalSite": "personal site",
    "WelcomeTo": "Welcome to {{orgName}}",
    "WelcomeInfoNoDocuments": "You have read-only access to this site. Currently there are no documents.",
    "WelcomeInfoAppearHere": "Any documents created in this site will appear here.",
    "WelcomeTextVistGrist": "Interested in using Grist outside of your team? Visit your free ",
    "SproutsProgram": "Sprouts Program",
    "WelcomeUser": "Welcome to Grist, {{name}}!",
    "TeamSiteIntroGetStarted": "Get started by inviting your team and creating your first Grist document.",
    "TeamSiteIntroLearnMore": "Learn more in our {{- link}}, or find an expert via our {{- sproutsProgram}}.",
    "OrFindAndExpert": ", or find an expert via our ",
    "PersonalIntroGetStarted": "Get started by creating your first Grist document.",
    "IntroVisitOur": "Visit our {{- link}} to learn more.",
    "AnonIntroGetStarted": "Get started by exploring templates, or creating your first Grist document.",
    "AnonIntroSignUpSave": "{{- signup}} to save your work.",
    "Welcome": "Welcome to Grist!",
    "HelpCenter": "Help Center",
    "InviteTeamMembers": "Invite Team Members",
    "BrowseTemplates": "Browse Templates",
    "CreateEmptyDocument": "Create Empty Document",
    "ImportDocument": "Import Document"
  },
  "HomeLeftPane": {
    "AllDocuments": "All Documents",
    "ExamplesAndTemplates": "Examples & Templates",
    "CreateEmptyDocument": "Create Empty Document",
    "ImportDocument": "Import Document",
    "CreateWorkspace": "Create Workspace",
    "Trash": "Trash",
    "Rename": "Rename",
    "Delete": "Delete",
    "Workspaces": "Workspaces",
    "WorkspaceDeleteTitle": "Delete {{workspace}} and all included documents?",
    "WorkspaceDeleteText": "Workspace will be moved to Trash.",
    "ManageUser": "Manage User",
    "AccessDetails": "Access Details"
  },
  "LeftPanelCommon": {
    "HelpCenter": "Help Center"
  },
  "MakeCopyMenu": {
    "CannotEditOriginal": "Replacing the original requires editing rights on the original document.",
    "Cancel": "Cancel",
    "UpdateOriginal": "Update Original",
    "Update": "Update",
    "WarningOriginalWillBeUpdated": "The original version of this document will be updated.",
    "OriginalHasModifications": "Original Has Modifications",
    "Overwrite": "Overwrite",
    "WarningOverwriteOriginalChanges": "Be careful, the original has changes not in this document. Those changes will be overwritten.",
    "OriginalLooksUnrelated": "Original Looks Unrelated",
    "WarningWillBeOverwritten": "It will be overwritten, losing any content not in this document.",
    "OriginalLooksIdentical": "Original Looks Identical",
    "WarningAlreadyIdentical": "However, it appears to be already identical.",
    "SignUp": "Sign up",
    "ToSaveSignUpAndReload": "To save your changes, please sign up, then reload this page.",
    "NoDestinationWorkspace": "No destination workspace",
    "Name": "Name",
    "EnterDocumentName": "Enter document name",
    "AsTemplate": "As Template",
    "IncludeStructureWithoutData": "Include the structure without any of the data.",
    "Organization": "Organization",
    "NoWriteAccessToSite": "You do not have write access to this site",
    "Workspace": "Workspace",
    "NoWriteAccessToWorkspace": "You do not have write access to the selected workspace"
  },
  "NotifyUI": {
    "UpgradePlan": "Upgrade Plan",
    "Renew": "Renew",
    "GoToPersonalSite": "Go to your free personal site",
    "ErrorCannotFindPersonalSite": "Cannot find personal site, sorry!",
    "ReportProblem": "Report a problem",
    "AskForHelp": "Ask for help",
    "Notifications": "Notifications",
    "GiveFeedback": "Give feedback",
    "NoNotifications": "No notifications"
  },
  "OnBoardingPopups": {
    "Finish": "Finish",
    "Next": "Next"
  },
  "WidgetTitle": {
    "OverrideTitle": "Override Widget Title",
    "DataTableName": "DATA TABLE NAME",
    "NewTableName": "Provide a table name",
    "WidgetTitle": "WIDGET TITLE",
    "Save": "Save",
    "Cancel": "Cancel"
  },
  "WelcomeQuestion": {
    "WelcomeToGrist": "Welcome to Grist!",
    "ProductDevelopment": "Product Development",
    "FinanceAccounting": "Finance & Accounting",
    "MediaProduction": "Media Production",
    "ITTechnology": "IT Technology",
    "Marketing": "Marketing",
    "Research": "Research",
    "Sales": "Sales",
    "Education": "Education",
    "HRManagement": "HR & Management",
    "Other": "Other",
    "WhatBringsYouToGrist": "What brings you to Grist? Please help us serve you better.",
    "TypeHere": "Type here"
  },
  "OpenVideoTour": {
    "YouTubeVideoPlayer": "YouTube video player",
    "GristVideoTour": "Grist Video Tour",
    "VideoTour": "Video Tour"
  },
  "Pages": {
    "TableWillNoLongerBeVisible_one": "The following table will no longer be visible",
    "TableWillNoLongerBeVisible_other": "The following tables will no longer be visible",
    "DeleteDataAndPage": "Delete data and this page.",
    "Delete": "Delete"
  },
  "PageWidgetPicker": {
    "BuldingWidget": "Building {{label}} widget",
    "SelectWidget": "Select Widget",
    "SelectData": "Select Data",
    "GroupBy": "Group by",
    "Add to Page": "AddToPage"
  },
  "RightPanel": {
    "Column_one": "Column",
    "Column_other": "Columns",
    "Field_one": "Field",
    "Field_other": "Fields",
    "Series_one": "Series",
    "Series_other": "Series",
    "ColumnType": "COLUMN TYPE",
    "Transform": "TRANSFORM",
    "Widget": "Widget",
    "SortAndFilter": "Sort & Filter",
    "Data": "Data",
    "DataTableName": "DATA TABLE NAME",
    "WidgetTitle": "WIDGET TITLE",
    "ChangeWidget": "Change Widget",
    "Theme": "Theme",
    "RowStyleUpper": "ROW STYLE",
    "RowStyle": "Row Style",
    "ChartType": "CHART TYPE",
    "Custom": "CUSTOM",
    "Sort": "SORT",
    "Filter": "FILTER",
    "DataTable": "DATA TABLE",
    "SourceData": "SOURCE DATA",
    "GroupedBy": "GROUPED BY",
    "EditDataSelection": "Edit Data Selection",
    "Detach": "Detach",
    "SelectBy": "SELECT BY",
    "SelectWidget": "Select Widget",
    "SelectorFor": "SELECTOR FOR",
    "Save": "Save",
    "NoEditAccess": "You do not have edit access to this document"
  },
  "RowContextMenu": {
    "InsertRow": "Insert row",
    "InsertRowAbove": "Insert row above",
    "InsertRowBelow": "Insert row below",
    "DuplicateRows_one": "Duplicate row",
    "DuplicateRows_other": "Duplicate rows",
    "Delete": "Delete",
    "CopyAnchorLink": "Copy anchor link"
  },
  "VisibleFieldsConfig": {
    "NoReorderHiddenField": "Hidden Fields cannot be reordered",
    "NoDropInHiddenField": "Cannot drop items into Hidden Fields",
    "SelectAll": "Select All",
    "Clear": "Clear"
  }
}<|MERGE_RESOLUTION|>--- conflicted
+++ resolved
@@ -92,7 +92,6 @@
     "InsertColumnRight": "Insert column to the right",
     "InsertColumnLeft": "Insert column to the left"
   },
-<<<<<<< HEAD
   "ColumnFilterMenu": {
     "FilterByRange": "Filter by Range",
     "Search": "Search",
@@ -107,7 +106,7 @@
     "OtherValues": "Other Values",
     "FutureValues": "Future Values",
     "Others": "Others"
-=======
+  },
   "DocHistory": {
     "Activity": "Activity",
     "Snapshots": "Snapshots",
@@ -115,7 +114,6 @@
     "CompareToCurrent": "Compare to Current",
     "CompareToPrevious": "Compare to Previous",
     "Beta": "Beta"
->>>>>>> 302aa3b0
   },
   "DocMenu": {
     "OtherSites": "Other Sites",
