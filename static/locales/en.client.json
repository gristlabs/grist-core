--- conflicted
+++ resolved
@@ -977,20 +977,12 @@
         "Open Creator Panel": "Open Creator Panel"
     },
     "ColumnTitle": {
-<<<<<<< HEAD
-        "COLUMN DESCRIPTION": "COLUMN DESCRIPTION",
-        "COLUMN ID: ": "COLUMN ID: ",
-        "COLUMN LABEL": "COLUMN LABEL",
-        "Cancel": "Cancel",
-        "Column ID copied to clipboard": "Column ID copied to clipboard",
-=======
         "Add description": "Add description",
         "COLUMN ID: ": "COLUMN ID: ",
         "Cancel": "Cancel",
         "Column ID copied to clipboard": "Column ID copied to clipboard",
         "Column description": "Column description",
         "Column label": "Column label",
->>>>>>> 549faf37
         "Provide a column label": "Provide a column label",
         "Save": "Save"
     }
