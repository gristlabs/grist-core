--- conflicted
+++ resolved
@@ -41,12 +41,9 @@
 import {ActivationPrefs1682636695021 as ActivationPrefs} from 'app/gen-server/migration/1682636695021-ActivationPrefs';
 import {AssistantLimit1685343047786 as AssistantLimit} from 'app/gen-server/migration/1685343047786-AssistantLimit';
 import {Shares1701557445716 as Shares} from 'app/gen-server/migration/1701557445716-Shares';
-<<<<<<< HEAD
+import {Billing1711557445716 as BillingFeatures} from 'app/gen-server/migration/1711557445716-Billing';
 import {UserLastConnection1713186031023
         as UserLastConnection} from 'app/gen-server/migration/1713186031023-UserLastConnection';
-=======
-import {Billing1711557445716 as BillingFeatures} from 'app/gen-server/migration/1711557445716-Billing';
->>>>>>> 418acb08
 
 const home: HomeDBManager = new HomeDBManager();
 
@@ -55,11 +52,8 @@
                     CustomerIndex, ExtraIndexes, OrgHost, DocRemovedAt, Prefs,
                     ExternalBilling, DocOptions, Secret, UserOptions, GracePeriodStart,
                     DocumentUsage, Activations, UserConnectId, UserUUID, UserUniqueRefUUID,
-<<<<<<< HEAD
-                    Forks, ForkIndexes, ActivationPrefs, AssistantLimit, Shares, UserLastConnection];
-=======
-                    Forks, ForkIndexes, ActivationPrefs, AssistantLimit, Shares, BillingFeatures];
->>>>>>> 418acb08
+                    Forks, ForkIndexes, ActivationPrefs, AssistantLimit, Shares, BillingFeatures,
+                    UserLastConnection];
 
 // Assert that the "members" acl rule and group exist (or not).
 function assertMembersGroup(org: Organization, exists: boolean) {
