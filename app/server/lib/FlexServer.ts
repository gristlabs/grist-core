<<<<<<< HEAD
import { ApiError } from "app/common/ApiError";
import { ICustomWidget } from "app/common/CustomWidget";
import { delay } from "app/common/delay";
import {
  encodeUrl,
  getSlugIfNeeded,
  GristDeploymentType,
  GristDeploymentTypes,
  GristLoadConfig,
  IGristUrlState,
  isOrgInPathOnly,
  LatestVersionAvailable,
  parseSubdomain,
  sanitizePathTail,
} from "app/common/gristUrls";
import { getOrgUrlInfo } from "app/common/gristUrls";
import { isAffirmative } from "app/common/gutil";
import { UserProfile } from "app/common/LoginSessionAPI";
import { SandboxInfo } from "app/common/SandboxInfo";
import { tbind } from "app/common/tbind";
import * as version from "app/common/version";
import { ApiServer, getOrgFromRequest } from "app/gen-server/ApiServer";
import { Document } from "app/gen-server/entity/Document";
import { Organization } from "app/gen-server/entity/Organization";
import { User } from "app/gen-server/entity/User";
import { Workspace } from "app/gen-server/entity/Workspace";
import { ActivationsManager } from "app/gen-server/lib/ActivationsManager";
import { DocApiForwarder } from "app/gen-server/lib/DocApiForwarder";
import { getDocWorkerMap } from "app/gen-server/lib/DocWorkerMap";
import { Doom } from "app/gen-server/lib/Doom";
import {
  HomeDBManager,
  NotifierEvents,
  UserChange,
} from "app/gen-server/lib/homedb/HomeDBManager";
import { Housekeeper } from "app/gen-server/lib/Housekeeper";
import { Usage } from "app/gen-server/lib/Usage";
import { AccessTokens, IAccessTokens } from "app/server/lib/AccessTokens";
import { createSandbox } from "app/server/lib/ActiveDoc";
import { attachAppEndpoint } from "app/server/lib/AppEndpoint";
import { appSettings } from "app/server/lib/AppSettings";
import { attachEarlyEndpoints } from "app/server/lib/attachEarlyEndpoints";
=======
import {ApiError} from 'app/common/ApiError';
import {ICustomWidget} from 'app/common/CustomWidget';
import {delay} from 'app/common/delay';
import {encodeUrl, getSlugIfNeeded, GristDeploymentType, GristDeploymentTypes,
        GristLoadConfig, IGristUrlState, isOrgInPathOnly, LatestVersionAvailable, parseSubdomain,
        sanitizePathTail} from 'app/common/gristUrls';
import {getOrgUrlInfo} from 'app/common/gristUrls';
import {isAffirmative} from 'app/common/gutil';
import {UserProfile} from 'app/common/LoginSessionAPI';
import {SandboxInfo} from 'app/common/SandboxInfo';
import {tbind} from 'app/common/tbind';
import * as version from 'app/common/version';
import {ApiServer, getOrgFromRequest} from 'app/gen-server/ApiServer';
import {Document} from 'app/gen-server/entity/Document';
import {Organization} from 'app/gen-server/entity/Organization';
import {User} from 'app/gen-server/entity/User';
import {Workspace} from 'app/gen-server/entity/Workspace';
import {ActivationsManager} from 'app/gen-server/lib/ActivationsManager';
import {DocApiForwarder} from 'app/gen-server/lib/DocApiForwarder';
import {getDocWorkerMap} from 'app/gen-server/lib/DocWorkerMap';
import {Doom} from 'app/gen-server/lib/Doom';
import {HomeDBManager, UserChange} from 'app/gen-server/lib/homedb/HomeDBManager';
import {Housekeeper} from 'app/gen-server/lib/Housekeeper';
import {Usage} from 'app/gen-server/lib/Usage';
import {AccessTokens, IAccessTokens} from 'app/server/lib/AccessTokens';
import {createSandbox} from 'app/server/lib/ActiveDoc';
import {attachAppEndpoint} from 'app/server/lib/AppEndpoint';
import {appSettings} from 'app/server/lib/AppSettings';
import {attachEarlyEndpoints} from 'app/server/lib/attachEarlyEndpoints';
>>>>>>> 9ba8a2e3
import {
  AttachmentStoreProvider,
  checkAvailabilityAttachmentStoreOptions,
  getConfiguredAttachmentStoreConfigs,
<<<<<<< HEAD
  IAttachmentStoreProvider,
} from "app/server/lib/AttachmentStoreProvider";
import {
  addRequestUser,
  getUser,
  getUserId,
  isAnonymousUser,
  isSingleUserMode,
  redirectToLoginUnconditionally,
} from "app/server/lib/Authorizer";
import {
  redirectToLogin,
  RequestWithLogin,
  signInStatusMiddleware,
} from "app/server/lib/Authorizer";
import { forceSessionChange } from "app/server/lib/BrowserSession";
import { Comm } from "app/server/lib/Comm";
import { ConfigBackendAPI } from "app/server/lib/ConfigBackendAPI";
import { IGristCoreConfig } from "app/server/lib/configCore";
import { getAndClearSignupStateCookie } from "app/server/lib/cookieUtils";
import { create } from "app/server/lib/create";
import { createSavedDoc } from "app/server/lib/createSavedDoc";
import { addDiscourseConnectEndpoints } from "app/server/lib/DiscourseConnect";
import { addDocApiRoutes } from "app/server/lib/DocApi";
import { DocManager } from "app/server/lib/DocManager";
import { getSqliteMode } from "app/server/lib/DocStorage";
import { DocWorker } from "app/server/lib/DocWorker";
import {
  DocWorkerLoadTracker,
  getDocWorkerLoadTracker,
} from "app/server/lib/DocWorkerLoadTracker";
import { DocWorkerInfo, IDocWorkerMap } from "app/server/lib/DocWorkerMap";
import {
  expressWrap,
  jsonErrorHandler,
  secureJsonErrorHandler,
} from "app/server/lib/expressWrap";
import { Hosts, RequestWithOrg } from "app/server/lib/extractOrg";
import { addGoogleAuthEndpoint } from "app/server/lib/GoogleAuth";
import { createGristJobs, GristJobs } from "app/server/lib/GristJobs";
import {
  DocTemplate,
  GristLoginMiddleware,
  GristLoginSystem,
  GristServer,
  RequestWithGrist,
} from "app/server/lib/GristServer";
import { initGristSessions, SessionStore } from "app/server/lib/gristSessions";
import { IAssistant } from "app/server/lib/IAssistant";
import { IAuditLogger } from "app/server/lib/IAuditLogger";
import { IBilling } from "app/server/lib/IBilling";
import { IDocNotificationManager } from "app/server/lib/IDocNotificationManager";
import { IDocStorageManager } from "app/server/lib/IDocStorageManager";
import {
  EmptyNotifier,
  INotifier,
  TestSendGridExtensions,
} from "app/server/lib/INotifier";
import { InstallAdmin } from "app/server/lib/InstallAdmin";
import log, { logAsJson } from "app/server/lib/log";
import { IPermitStore } from "app/server/lib/Permit";
import {
  getAppPathTo,
  getAppRoot,
  getInstanceRoot,
  getUnpackedAppRoot,
} from "app/server/lib/places";
import {
  addPluginEndpoints,
  limitToPlugins,
} from "app/server/lib/PluginEndpoint";
import { PluginManager } from "app/server/lib/PluginManager";
import * as ProcessMonitor from "app/server/lib/ProcessMonitor";
import {
  createPubSubManager,
  IPubSubManager,
} from "app/server/lib/PubSubManager";
import {
  adaptServerUrl,
  getOrgUrl,
  getOriginUrl,
  getScope,
  integerParam,
  isParameterOn,
  optIntegerParam,
  optStringParam,
  RequestWithGristInfo,
  stringArrayParam,
  stringParam,
  TEST_HTTPS_OFFSET,
  trustOrigin,
} from "app/server/lib/requestUtils";
import { buildScimRouter } from "app/server/lib/scim";
import {
  ISendAppPageOptions,
  makeGristConfig,
  makeMessagePage,
  makeSendAppPage,
} from "app/server/lib/sendAppPage";
import {
  getDatabaseUrl,
  listenPromise,
  timeoutReached,
} from "app/server/lib/serverUtils";
import { Sessions } from "app/server/lib/Sessions";
import * as shutdown from "app/server/lib/shutdown";
import { TagChecker } from "app/server/lib/TagChecker";
import { ITelemetry } from "app/server/lib/Telemetry";
import { startTestingHooks } from "app/server/lib/TestingHooks";
import { getTestLoginSystem } from "app/server/lib/TestLogin";
import { UpdateManager } from "app/server/lib/UpdateManager";
import { addUploadRoute } from "app/server/lib/uploads";
import {
  buildWidgetRepository,
  getWidgetsInPlugins,
  IWidgetRepository,
} from "app/server/lib/WidgetRepository";
import { setupLocale } from "app/server/localization";
import axios from "axios";
import EventEmitter from "events";
import express from "express";
import * as fse from "fs-extra";
import * as http from "http";
import * as https from "https";
import { i18n } from "i18next";
import i18Middleware from "i18next-http-middleware";
import mapValues = require("lodash/mapValues");
import pick = require("lodash/pick");
import morganLogger from "morgan";
import { AddressInfo } from "net";
import fetch from "node-fetch";
import * as path from "path";
import * as serveStatic from "serve-static";
=======
  IAttachmentStoreProvider
} from 'app/server/lib/AttachmentStoreProvider';
import {addRequestUser, getUser, getUserId, isAnonymousUser,
        isSingleUserMode, redirectToLoginUnconditionally} from 'app/server/lib/Authorizer';
import {redirectToLogin, RequestWithLogin, signInStatusMiddleware} from 'app/server/lib/Authorizer';
import {forceSessionChange} from 'app/server/lib/BrowserSession';
import {Comm} from 'app/server/lib/Comm';
import {ConfigBackendAPI} from 'app/server/lib/ConfigBackendAPI';
import {IGristCoreConfig} from 'app/server/lib/configCore';
import {getAndClearSignupStateCookie} from 'app/server/lib/cookieUtils';
import {create} from 'app/server/lib/create';
import {createSavedDoc} from 'app/server/lib/createSavedDoc';
import {addDiscourseConnectEndpoints} from 'app/server/lib/DiscourseConnect';
import {addDocApiRoutes} from 'app/server/lib/DocApi';
import {DocManager} from 'app/server/lib/DocManager';
import {getSqliteMode} from 'app/server/lib/DocStorage';
import {DocWorker} from 'app/server/lib/DocWorker';
import {DocWorkerLoadTracker, getDocWorkerLoadTracker} from 'app/server/lib/DocWorkerLoadTracker';
import {DocWorkerInfo, IDocWorkerMap} from 'app/server/lib/DocWorkerMap';
import {expressWrap, jsonErrorHandler, secureJsonErrorHandler} from 'app/server/lib/expressWrap';
import {Hosts, RequestWithOrg} from 'app/server/lib/extractOrg';
import {addGoogleAuthEndpoint} from 'app/server/lib/GoogleAuth';
import {createGristJobs, GristJobs} from 'app/server/lib/GristJobs';
import {DocTemplate, GristLoginMiddleware, GristLoginSystem, GristServer,
  RequestWithGrist} from 'app/server/lib/GristServer';
import {initGristSessions, SessionStore} from 'app/server/lib/gristSessions';
import {IAssistant} from 'app/server/lib/IAssistant';
import {IAuditLogger} from 'app/server/lib/IAuditLogger';
import {IBilling} from 'app/server/lib/IBilling';
import {IDocNotificationManager} from 'app/server/lib/IDocNotificationManager';
import {IDocStorageManager} from 'app/server/lib/IDocStorageManager';
import {EmitNotifier, INotifier} from 'app/server/lib/INotifier';
import {InstallAdmin} from 'app/server/lib/InstallAdmin';
import log, {logAsJson} from 'app/server/lib/log';
import {disableCache} from 'app/server/lib/middleware';
import {IPermitStore} from 'app/server/lib/Permit';
import {getAppPathTo, getAppRoot, getInstanceRoot, getUnpackedAppRoot} from 'app/server/lib/places';
import {addPluginEndpoints, limitToPlugins} from 'app/server/lib/PluginEndpoint';
import {PluginManager} from 'app/server/lib/PluginManager';
import * as ProcessMonitor from 'app/server/lib/ProcessMonitor';
import { createPubSubManager, IPubSubManager } from 'app/server/lib/PubSubManager';
import {adaptServerUrl, getOrgUrl, getOriginUrl, getScope, integerParam, isParameterOn, optIntegerParam,
        optStringParam, RequestWithGristInfo, stringArrayParam, stringParam, TEST_HTTPS_OFFSET,
        trustOrigin} from 'app/server/lib/requestUtils';
import {buildScimRouter} from 'app/server/lib/scim';
import {ISendAppPageOptions, makeGristConfig, makeMessagePage, makeSendAppPage} from 'app/server/lib/sendAppPage';
import {getDatabaseUrl, listenPromise, timeoutReached} from 'app/server/lib/serverUtils';
import {Sessions} from 'app/server/lib/Sessions';
import * as shutdown from 'app/server/lib/shutdown';
import {TagChecker} from 'app/server/lib/TagChecker';
import {ITelemetry} from 'app/server/lib/Telemetry';
import {startTestingHooks} from 'app/server/lib/TestingHooks';
import {getTestLoginSystem} from 'app/server/lib/TestLogin';
import {UpdateManager} from 'app/server/lib/UpdateManager';
import {addUploadRoute} from 'app/server/lib/uploads';
import {buildWidgetRepository, getWidgetsInPlugins, IWidgetRepository} from 'app/server/lib/WidgetRepository';
import {setupLocale} from 'app/server/localization';
import axios from 'axios';
import express from 'express';
import * as fse from 'fs-extra';
import * as http from 'http';
import * as https from 'https';
import {i18n} from 'i18next';
import i18Middleware from 'i18next-http-middleware';
import mapValues = require('lodash/mapValues');
import pick = require('lodash/pick');
import morganLogger from 'morgan';
import {AddressInfo} from 'net';
import fetch from 'node-fetch';
import * as path from 'path';
import * as serveStatic from 'serve-static';
>>>>>>> 9ba8a2e3

// Health checks are a little noisy in the logs, so we don't show them all.
// We show the first N health checks:
const HEALTH_CHECK_LOG_SHOW_FIRST_N = 10;
// And we show every Nth health check:
const HEALTH_CHECK_LOG_SHOW_EVERY_N = 100;

// DocID of Grist doc to collect the Welcome questionnaire responses, such
// as "GristNewUserInfo".
const DOC_ID_NEW_USER_INFO = process.env.DOC_ID_NEW_USER_INFO;

// PubSub channel we use to inform all servers when a new available Grist version is detected.
const latestVersionChannel = "latestVersionAvailable";

export interface FlexServerOptions {
  dataDir?: string;

  // Base domain for org hostnames, starting with ".". Defaults to the base domain of APP_HOME_URL.
  baseDomain?: string;
  // Base URL for plugins, if permitted. Defaults to APP_UNTRUSTED_URL.
  pluginUrl?: string;

  // Global grist config options
  settings?: IGristCoreConfig;
}

const noop: express.RequestHandler = (req, res, next) => next();

export class FlexServer implements GristServer {
  public readonly create = create;
  public tagChecker: TagChecker;
  public app: express.Express;
  public deps: Set<string> = new Set();
  public appRoot: string;
  public host: string;
  public tag: string;
  public info = new Array<[string, any]>();
  public usage: Usage;
  public housekeeper: Housekeeper;
  public server: http.Server;
  public httpsServer?: https.Server;
  public settings?: IGristCoreConfig;
  public worker: DocWorkerInfo;
  public electronServerMethods: ElectronServerMethods;
  public readonly docsRoot: string;
  public readonly i18Instance: i18n;
  private _activations: ActivationsManager;
  private _comm: Comm;
  private _deploymentType: GristDeploymentType;
  private _dbManager: HomeDBManager;
  private _defaultBaseDomain: string | undefined;
  private _pluginUrl: string | undefined;
  private _pluginUrlReady: boolean = false;
  private _servesPlugins?: boolean;
  private _bundledWidgets?: ICustomWidget[];
  private _billing: IBilling;
  private _installAdmin: InstallAdmin;
  private _instanceRoot: string;
  private _attachmentStoreProvider: IAttachmentStoreProvider;
  private _docManager: DocManager;
  private _docWorker: DocWorker;
  private _hosts: Hosts;
  private _pluginManager: PluginManager;
  private _sessions: Sessions;
  private _sessionStore: SessionStore;
  private _storageManager: IDocStorageManager;
  private _auditLogger: IAuditLogger;
  private _telemetry: ITelemetry;
  private _processMonitorStop?: () => void; // Callback to stop the ProcessMonitor
  private _docWorkerMap: IDocWorkerMap;
  private _docWorkerLoadTracker?: DocWorkerLoadTracker;
  private _widgetRepository: IWidgetRepository;
<<<<<<< HEAD
  private _notifier: INotifier;
  private _docNotificationManager: IDocNotificationManager | undefined | false =
    false;
  private _pubSubManager: IPubSubManager = createPubSubManager(
    process.env.REDIS_URL
  );
=======
  private _docNotificationManager: IDocNotificationManager|undefined|false = false;
  private _pubSubManager: IPubSubManager = createPubSubManager(process.env.REDIS_URL);
>>>>>>> 9ba8a2e3
  private _assistant?: IAssistant;
  private _accessTokens: IAccessTokens;
  private _internalPermitStore: IPermitStore; // store for permits that stay within our servers
  private _externalPermitStore: IPermitStore; // store for permits that pass through outside servers
  private _disabled: boolean = false;
  private _disableExternalStorage: boolean = false;
  private _healthy: boolean = true; // becomes false if a serious error has occurred and
  // server cannot do its work.
  private _healthCheckCounter: number = 0;
  private _hasTestingHooks: boolean = false;
  private _loginMiddleware: GristLoginMiddleware;
  private _userIdMiddleware: express.RequestHandler;
  private _trustOriginsMiddleware: express.RequestHandler;
  private _docPermissionsMiddleware: express.RequestHandler;
  // This middleware redirects to signin/signup for anon, except on merged org or for
  // a team site that allows anon access.
  private _redirectToLoginWithExceptionsMiddleware: express.RequestHandler;
  // This unconditionally redirects to signin/signup for anon, for pages where anon access
  // is never desired.
  private _redirectToLoginWithoutExceptionsMiddleware: express.RequestHandler;
  // This can be called to do a redirect to signin/signup in a nuanced situation.
  private _redirectToLoginUnconditionally: express.RequestHandler | null;
  private _redirectToOrgMiddleware: express.RequestHandler;
  private _redirectToHostMiddleware: express.RequestHandler;
  private _getLoginRedirectUrl: (
    req: express.Request,
    target: URL
  ) => Promise<string>;
  private _getSignUpRedirectUrl: (
    req: express.Request,
    target: URL
  ) => Promise<string>;
  private _getLogoutRedirectUrl: (
    req: express.Request,
    nextUrl: URL
  ) => Promise<string>;
  private _sendAppPage: (
    req: express.Request,
    resp: express.Response,
    options: ISendAppPageOptions
  ) => Promise<void>;
  private _getLoginSystem: () => Promise<GristLoginSystem>;
  // Set once ready() is called
  private _isReady: boolean = false;
  private _updateManager: UpdateManager;
  private _sandboxInfo: SandboxInfo;
  private _jobs?: GristJobs;
  private _emitNotifier: EmitNotifier = new EmitNotifier();
  private _latestVersionAvailable?: LatestVersionAvailable;

  constructor(
    public port: number,
    public name: string = "flexServer",
    public readonly options: FlexServerOptions = {}
  ) {
    this._getLoginSystem = create.getLoginSystem.bind(create);
    this.settings = options.settings;
    this.app = express();
    this.app.set("port", port);

    this.appRoot = getAppRoot();
    this.host = process.env.GRIST_HOST || "localhost";
    log.info(
      `== Grist version is ${version.version} (commit ${version.gitcommit})`
    );
    this.info.push(["appRoot", this.appRoot]);
    // Initialize locales files.
    this.i18Instance = setupLocale(this.appRoot);
    if (Array.isArray(this.i18Instance.options.preload)) {
      this.info.push([
        "i18:locale",
        this.i18Instance.options.preload.join(","),
      ]);
    }
    if (Array.isArray(this.i18Instance.options.ns)) {
      this.info.push(["i18:namespace", this.i18Instance.options.ns.join(",")]);
    }
    // Add language detection middleware.
    this.app.use(i18Middleware.handle(this.i18Instance));
    // This directory hold Grist documents.
    let docsRoot = path.resolve(
      (this.options && this.options.dataDir) ||
        process.env.GRIST_DATA_DIR ||
        getAppPathTo(this.appRoot, "samples")
    );
    // In testing, it can be useful to separate out document roots used
    // by distinct FlexServers.
    if (process.env.GRIST_TEST_ADD_PORT_TO_DOCS_ROOT === "true") {
      docsRoot = path.resolve(docsRoot, String(port));
    }
    // Create directory if it doesn't exist.
    // TODO: track down all dependencies on 'samples' existing in tests and
    // in dev environment, and remove them.  Then it would probably be best
    // to simply fail if the docs root directory does not exist.
    fse.mkdirpSync(docsRoot);
    this.docsRoot = fse.realpathSync(docsRoot);
    this.info.push(["docsRoot", this.docsRoot]);

    this._deploymentType = this.create.deploymentType();
    if (process.env.GRIST_TEST_SERVER_DEPLOYMENT_TYPE) {
      this._deploymentType = GristDeploymentTypes.check(
        process.env.GRIST_TEST_SERVER_DEPLOYMENT_TYPE
      );
    }

    const homeUrl = process.env.APP_HOME_URL;
    // The "base domain" is only a thing if orgs are encoded as a subdomain.
    if (
      process.env.GRIST_ORG_IN_PATH === "true" ||
      process.env.GRIST_SINGLE_ORG
    ) {
      this._defaultBaseDomain =
        options.baseDomain || (homeUrl && new URL(homeUrl).hostname);
    } else {
      this._defaultBaseDomain =
        options.baseDomain ||
        (homeUrl && parseSubdomain(new URL(homeUrl).hostname).base);
    }
    this.info.push(["defaultBaseDomain", this._defaultBaseDomain]);
    this._pluginUrl = options.pluginUrl || process.env.APP_UNTRUSTED_URL;

    // We don't bother unsubscribing because that's automatic when we close this._pubSubManager.
    void this.getPubSubManager().subscribe(latestVersionChannel, (message) => {
      const latestVersionAvailable: LatestVersionAvailable =
        JSON.parse(message);
      log.debug("FlexServer: setting latest version", latestVersionAvailable);
      this.setLatestVersionAvailable(latestVersionAvailable);
    });

    // The electron build is not supported at this time, but this stub
    // implementation of electronServerMethods is present to allow kicking
    // its tires.
    let userConfig: any = {
      recentItems: [],
    };
    this.electronServerMethods = {
      onDocOpen(cb) {
        // currently only a stub.
        cb("");
      },
      async getUserConfig() {
        return userConfig;
      },
      async updateUserConfig(obj: any) {
        userConfig = obj;
      },
      onBackupMade() {
        log.info("backup skipped");
      },
    };

    this.app.use((req, res, next) => {
      (req as RequestWithGrist).gristServer = this;
      next();
    });
  }

  public getHost(): string {
    return `${this.host}:${this.getOwnPort()}`;
  }

  // Get a url for this server, based on the protocol it speaks (http), the host it
  // runs on, and the port it listens on.  The url the client uses to communicate with
  // the server may be different if there are intermediaries (such as a load-balancer
  // terminating TLS).
  public getOwnUrl(): string {
    const port = this.getOwnPort();
    return `http://${this.host}:${port}`;
  }

  /**
   * Get a url for the home server api.  Called without knowledge of a specific
   * request, so will default to a generic url.  Use of this method can render
   * code incompatible with custom base domains (currently, sendgrid notifications
   * via Notifier are incompatible for this reason).
   */
  public getDefaultHomeUrl(): string {
    const homeUrl =
      process.env.APP_HOME_URL || (this._has("api") && this.getOwnUrl());
    if (!homeUrl) {
      throw new Error("need APP_HOME_URL");
    }
    return homeUrl;
  }

  /**
   * Same as getDefaultHomeUrl, but for internal use.
   */
  public getDefaultHomeInternalUrl(): string {
    return process.env.APP_HOME_INTERNAL_URL || this.getDefaultHomeUrl();
  }

  /**
   * Get a url for the home server api, adapting it to match the base domain in the
   * requested url.  This adaptation is important for cookie-based authentication.
   *
   * If relPath is given, returns that path relative to homeUrl. If omitted, note that
   * getHomeUrl() will still return a URL ending in "/".
   */
  public getHomeUrl(req: express.Request, relPath: string = ""): string {
    // Get the default home url.
    const homeUrl = new URL(relPath, this.getDefaultHomeUrl());
    adaptServerUrl(homeUrl, req as RequestWithOrg);
    return homeUrl.href;
  }

  /**
   * Same as getHomeUrl, but for requesting internally.
   */
  public getHomeInternalUrl(relPath: string = ""): string {
    const homeUrl = new URL(relPath, this.getDefaultHomeInternalUrl());
    return homeUrl.href;
  }

  /**
   * Get a home url that is appropriate for the given document.  For now, this
   * returns a default that works for all documents.  That could change in future,
   * specifically with custom domains (perhaps we might limit which docs can be accessed
   * based on domain).
   */
  public async getHomeUrlByDocId(
    docId: string,
    relPath: string = ""
  ): Promise<string> {
    return new URL(relPath, this.getDefaultHomeInternalUrl()).href;
  }

  // Get the port number the server listens on.  This may be different from the port
  // number the client expects when communicating with the server if there are intermediaries.
  public getOwnPort(): number {
    // Get the port from the server in case it was started with port 0.
    return this.server
      ? (this.server.address() as AddressInfo).port
      : this.port;
  }

  /**
   * Get interface to job queues.
   */
  public getJobs(): GristJobs {
    return this._jobs || (this._jobs = createGristJobs());
  }

  /**
   * Get a url to an org that should be accessible by all signed-in users. For now, this
   * returns the base URL of the personal org (typically docs[-s]).
   */
  public getMergedOrgUrl(
    req: RequestWithLogin,
    pathname: string = "/"
  ): string {
    return this._getOrgRedirectUrl(
      req,
      this._dbManager.mergedOrgDomain(),
      pathname
    );
  }

  public getPermitStore(): IPermitStore {
    if (!this._internalPermitStore) {
      throw new Error("no permit store available");
    }
    return this._internalPermitStore;
  }

  public getExternalPermitStore(): IPermitStore {
    if (!this._externalPermitStore) {
      throw new Error("no permit store available");
    }
    return this._externalPermitStore;
  }

  public getSessions(): Sessions {
    if (!this._sessions) {
      throw new Error("no sessions available");
    }
    return this._sessions;
  }

  public getComm(): Comm {
    if (!this._comm) {
      throw new Error("no Comm available");
    }
    return this._comm;
  }

  public getDeploymentType(): GristDeploymentType {
    return this._deploymentType;
  }

  public getHosts(): Hosts {
    if (!this._hosts) {
      throw new Error("no hosts available");
    }
    return this._hosts;
  }

  public getActivations(): ActivationsManager {
    if (!this._activations) {
      throw new Error("no activations available");
    }
    return this._activations;
  }

  public getHomeDBManager(): HomeDBManager {
    if (!this._dbManager) {
      throw new Error("no home db available");
    }
    return this._dbManager;
  }

  public getStorageManager(): IDocStorageManager {
    if (!this._storageManager) {
      throw new Error("no storage manager available");
    }
    return this._storageManager;
  }

  public getAuditLogger(): IAuditLogger {
    if (!this._auditLogger) {
      throw new Error("no audit logger available");
    }
    return this._auditLogger;
  }

  public getDocManager(): DocManager {
    if (!this._docManager) {
      throw new Error("no document manager available");
    }
    return this._docManager;
  }

  public getTelemetry(): ITelemetry {
    if (!this._telemetry) {
      throw new Error("no telemetry available");
    }
    return this._telemetry;
  }

  public getWidgetRepository(): IWidgetRepository {
    if (!this._widgetRepository) {
      throw new Error("no widget repository available");
    }
    return this._widgetRepository;
  }

  public hasNotifier(): boolean {
    return !this._emitNotifier.isEmpty();
  }

  public getNotifier(): INotifier {
<<<<<<< HEAD
    // Check that our internal notifier implementation is in place.
    if (!this._notifier) {
      throw new Error("no notifier available");
    }
=======
    // We only warn if we are in a server that doesn't configure notifiers (i.e. not a home
    // server). But actually having a working notifier isn't required.
    if (!this._has('notifier')) { throw new Error('no notifier available'); }
>>>>>>> 9ba8a2e3
    // Expose a wrapper around it that emits actions.
    return this._emitNotifier;
  }

  public getDocNotificationManager(): IDocNotificationManager | undefined {
    if (this._docNotificationManager === false) {
      // The special value of 'false' is used to create only on first call. Afterwards,
      // the value may be undefined, but no longer false.
      this._docNotificationManager =
        this.create.createDocNotificationManager(this);
    }
    return this._docNotificationManager;
  }

  public getPubSubManager(): IPubSubManager {
    return this._pubSubManager;
  }

  public getAssistant(): IAssistant | undefined {
    return this._assistant;
  }

  public getInstallAdmin(): InstallAdmin {
    if (!this._installAdmin) {
      throw new Error("no InstallAdmin available");
    }
    return this._installAdmin;
  }

  public getAccessTokens() {
    if (this._accessTokens) {
      return this._accessTokens;
    }
    this.addDocWorkerMap();
    const cli = this._docWorkerMap.getRedisClient();
    this._accessTokens = new AccessTokens(cli);
    return this._accessTokens;
  }

  public getUpdateManager() {
    if (!this._updateManager) {
      throw new Error("no UpdateManager available");
    }
    return this._updateManager;
  }

  public getBilling(): IBilling {
    if (!this._billing) {
      if (!this._dbManager) {
        throw new Error("need dbManager");
      }
      this._billing = this.create.Billing(this._dbManager, this);
    }
    return this._billing;
  }

  public sendAppPage(
    req: express.Request,
    resp: express.Response,
    options: ISendAppPageOptions
  ): Promise<void> {
    if (!this._sendAppPage) {
      throw new Error("no _sendAppPage method available");
    }
    return this._sendAppPage(req, resp, options);
  }

  public addLogging() {
    if (this._check("logging")) {
      return;
    }
    if (!this._httpLoggingEnabled()) {
      return;
    }
    // Add a timestamp token that matches exactly the formatting of non-morgan logs.
    morganLogger.token("logTime", (req: Request) => log.timestamp());
    // Add an optional gristInfo token that can replace the url, if the url is sensitive.
    morganLogger.token(
      "gristInfo",
      (req: RequestWithGristInfo) => req.gristInfo || req.originalUrl || req.url
    );
    morganLogger.token("host", (req: express.Request) => req.get("host"));
    morganLogger.token("body", (req: express.Request) =>
      req.is("application/json") ? JSON.stringify(req.body) : undefined
    );

    // For debugging, be careful not to enable logging in production (may log sensitive data)
    const shouldLogBody = isAffirmative(process.env.GRIST_LOG_HTTP_BODY);

    const msg =
      `:logTime :host :method :gristInfo ${shouldLogBody ? ":body " : ""}` +
      ":status :response-time ms - :res[content-length]";
    // In hosted Grist, render json so logs retain more organization.
    function outputJson(tokens: any, req: any, res: any) {
      return JSON.stringify({
        timestamp: tokens.logTime(req, res),
        host: tokens.host(req, res),
        method: tokens.method(req, res),
        path: tokens.gristInfo(req, res),
        ...(shouldLogBody ? { body: tokens.body(req, res) } : {}),
        status: tokens.status(req, res),
        timeMs: parseFloat(tokens["response-time"](req, res)) || undefined,
        contentLength:
          parseInt(tokens.res(req, res, "content-length"), 10) || undefined,
        altSessionId: req.altSessionId,
      });
    }
    this.app.use(
      morganLogger(logAsJson ? outputJson : msg, {
        skip: this._shouldSkipRequestLogging.bind(this),
      })
    );
  }

  public addHealthCheck() {
    if (this._check("health")) {
      return;
    }
    // Health check endpoint. if called with /hooks, testing hooks are required in order to be
    // considered healthy.  Testing hooks are used only in server started for tests, and
    // /status/hooks allows the tests to wait for them to be ready.
    // If db=1 query parameter is included, status will include the status of DB connection.
    // If redis=1 query parameter is included, status will include the status of the Redis connection.
    // If docWorkerRegistered=1 query parameter is included, status will include the status of the
    // doc worker registration in Redis.
<<<<<<< HEAD
    this.app.get("/status(/hooks)?", async (req, res) => {
      log.rawDebug(`Healthcheck[${req.method}]:`, {
        host: req.get("host"),
        path: req.path,
        query: req.query,
      });
      const checks = new Map<string, Promise<boolean> | boolean>();
      const timeout = optIntegerParam(req.query.timeout, "timeout") || 10_000;
=======
    this.app.get('/status(/hooks)?', async (req, res) => {
      const checks = new Map<string, Promise<boolean>|boolean>();
      const timeout = optIntegerParam(req.query.timeout, 'timeout') || 10_000;
>>>>>>> 9ba8a2e3

      // Check that the given promise resolves with no error within our timeout.
      const asyncCheck = async (promise: Promise<unknown> | undefined) => {
        if (!promise || (await timeoutReached(timeout, promise)) === true) {
          return false;
        }
        return promise.then(
          () => true,
          () => false
        ); // Success => true, rejection => false
      };

      if (req.path.endsWith("/hooks")) {
        checks.set("hooks", this._hasTestingHooks);
      }
      if (isParameterOn(req.query.db)) {
        checks.set(
          "db",
          asyncCheck(this._dbManager.connection.query("SELECT 1"))
        );
      }
      if (isParameterOn(req.query.redis)) {
        checks.set(
          "redis",
          asyncCheck(this._docWorkerMap.getRedisClient()?.pingAsync())
        );
      }
      if (isParameterOn(req.query.docWorkerRegistered) && this.worker) {
        // Only check whether the doc worker is registered if we have a worker.
        // The Redis client may not be connected, but in this case this has to
        // be checked with the 'redis' parameter (the user may want to avoid
        // removing workers when connection is unstable).
        if (this._docWorkerMap.getRedisClient()?.connected) {
          checks.set(
            "docWorkerRegistered",
            asyncCheck(
              this._docWorkerMap
                .isWorkerRegistered(this.worker)
                .then((isRegistered) => {
                  if (!isRegistered) {
                    throw new Error("doc worker not registered");
                  }
                  return isRegistered;
                })
            )
          );
        }
      }
      if (isParameterOn(req.query.ready)) {
        checks.set("ready", this._isReady);
      }
      let extra = "";
      let ok = true;
      let statuses: string[] = [];
      // If we had any extra check, collect their status to report them.
      if (checks.size > 0) {
        const results = await Promise.all(checks.values());
<<<<<<< HEAD
        ok = ok && results.every((r) => r === true);
        const notes = Array.from(
          checks.keys(),
          (key, i) => `${key} ${results[i] ? "ok" : "not ok"}`
        );
        extra = ` (${notes.join(", ")})`;
=======
        ok = ok && results.every(r => r === true);
        statuses = Array.from(checks.keys(), (key, i) => `${key} ${results[i] ? 'ok' : 'not ok'}`);
        extra = ` (${statuses.join(", ")})`;
      }

      const overallOk = ok && this._healthy;

      if ((this._healthCheckCounter % 100) === 0 || !overallOk) {
        log.rawDebug(`Healthcheck result`, {
          host: req.get('host'),
          path: req.path,
          query: req.query,
          ok,
          statuses,
          healthy: this._healthy,
          overallOk,
          previousSuccessfulChecks: this._healthCheckCounter
        });
>>>>>>> 9ba8a2e3
      }

      if (overallOk) {
        this._healthCheckCounter++;
        res.status(200).send(`Grist ${this.name} is alive${extra}.`);
      } else {
        this._healthCheckCounter = 0; // reset counter if we ever go internally unhealthy.
        res.status(500).send(`Grist ${this.name} is unhealthy${extra}.`);
      }
    });
  }

  /**
   *
   * Adds a /boot/$GRIST_BOOT_KEY page that shows diagnostics.
   * Accepts any /boot/... URL in order to let the front end
   * give some guidance if the user is stumbling around trying
   * to find the boot page, but won't actually provide diagnostics
   * unless GRIST_BOOT_KEY is set in the environment, and is present
   * in the URL.
   *
   * We take some steps to make the boot page available even when
   * things are going wrong, and should take more in future.
   *
   * When rendering the page a hardcoded 'boot' tag is used, which
   * is used to ensure that static assets are served locally and
   * we aren't relying on APP_STATIC_URL being set correctly.
   *
   * We use a boot key so that it is more acceptable to have this
   * boot page living outside of the authentication system, which
   * could be broken.
   *
   * TODO: there are some configuration problems that currently
   * result in Grist not running at all. ideally they would result in
   * Grist running in a limited mode that is enough to bring up the boot
   * page.
   *
   */
  public addBootPage() {
    if (this._check("boot")) {
      return;
    }
    this.app.get("/boot(/*)?", async (req, res) => {
      // Doing a good redirect is actually pretty subtle and we might
      // get it wrong, so just say /boot got moved.
      res.send("The /boot/KEY page is now /admin?boot-key=KEY");
    });
  }

  public getBootKey(): string | undefined {
    return appSettings.section("boot").flag("key").readString({
      envVar: "GRIST_BOOT_KEY",
    });
  }

  public denyRequestsIfNotReady() {
    this.app.use((_req, res, next) => {
      if (!this._isReady) {
        // If ready() hasn't been called yet, don't continue, and
        // give a clear error. This is to avoid exposing the service
        // in a partially configured form.
        return res
          .status(503)
          .json({ error: "Service unavailable during start up" });
      }
      next();
    });
  }

  public testAddRouter() {
    if (this._check("router")) {
      return;
    }
    this.app.get("/test/router", (req, res) => {
      const act = optStringParam(req.query.act, "act") || "none";
      const port = stringParam(req.query.port, "port"); // port is trusted in mock; in prod it is not.
      if (act === "add" || act === "remove") {
        const host = `localhost:${port}`;
        return res.status(200).json({
          act,
          host,
          url: `http://${host}`,
          message: "ok",
        });
      }
      return res.status(500).json({ error: "unrecognized action" });
    });
  }

  public addCleanup() {
    if (this._check("cleanup")) {
      return;
    }
    // Set up signal handlers. Note that nodemon sends SIGUSR2 to restart node.
    shutdown.cleanupOnSignals("SIGINT", "SIGTERM", "SIGHUP", "SIGUSR2");

    // We listen for uncaughtExceptions / unhandledRejections, but do exit when they happen. It is
    // a strong recommendation, which seems best to follow
    // (https://nodejs.org/docs/latest-v18.x/api/process.html#warning-using-uncaughtexception-correctly).
    // We do try to shutdown cleanly (i.e. do any planned cleanup), which goes somewhat against
    // the recommendation to do only synchronous work.

    let counter = 0;

    // Note that this event catches also 'unhandledRejection' (origin should be either
    // 'uncaughtException' or 'unhandledRejection').
    process.on("uncaughtException", (err, origin) => {
      log.error(`UNHANDLED ERROR ${origin} (${counter}):`, err);
      if (counter === 0) {
        // Only call shutdown once. It's async and could in theory fail, in which case it would be
        // another unhandledRejection, and would get caught and reported by this same handler.
        void shutdown.exit(1);
      }
      counter++;
    });
  }

  public addTagChecker() {
    if (this._check("tag", "!org")) {
      return;
    }
    // Handle requests that start with /v/TAG/ and set .tag property on them.
    this.tag = version.gitcommit;
    this.info.push(["tag", this.tag]);
    this.tagChecker = new TagChecker(this.tag);
    this.app.use(this.tagChecker.inspectTag);
  }

  /**
   * To allow routing to doc workers via the path, doc workers remove any
   * path prefix of the form /dw/...../ if present.  The prefix is not checked,
   * just removed unconditionally.
   * TODO: determine what the prefix should be, and check it, to catch bugs.
   */
  public stripDocWorkerIdPathPrefixIfPresent() {
    if (this._check("strip_dw", "!tag", "!org")) {
      return;
    }
    this.app.use((req, resp, next) => {
      const match = req.url.match(/^\/dw\/([-a-zA-Z0-9]+)([/?].*)?$/);
      if (match) {
        req.url = sanitizePathTail(match[2]);
      }
      next();
    });
  }

  public addOrg() {
    if (this._check("org", "homedb", "hosts")) {
      return;
    }
    this.app.use(this._hosts.extractOrg);
  }

  public setDirectory() {
    if (this._check("dir")) {
      return;
    }
    process.chdir(getUnpackedAppRoot(this.appRoot));
  }

  public get instanceRoot() {
    if (!this._instanceRoot) {
      this._instanceRoot = getInstanceRoot();
      this.info.push(["instanceRoot", this._instanceRoot]);
    }
    return this._instanceRoot;
  }

  public addStaticAndBowerDirectories() {
    if (this._check("static_and_bower", "dir")) {
      return;
    }
    this.addTagChecker();
    // Grist has static help files, which may be useful for standalone app,
    // but for hosted grist the latest help is at support.getgrist.com.  Redirect
    // to this page for the benefit of crawlers which currently rank the static help
    // page link highly for historic reasons.
    this.app.use(
      /^\/help\//,
      expressWrap(async (req, res) => {
        res.redirect("https://support.getgrist.com");
      })
    );
    // If there is a directory called "static_ext", serve material from there
    // as well. This isn't used in grist-core but is handy for extensions such
    // as an Electron app.
    const staticExtDir = getAppPathTo(this.appRoot, "static") + "_ext";
    const staticExtApp = fse.existsSync(staticExtDir)
      ? express.static(staticExtDir, serveAnyOrigin)
      : null;
    const staticApp = express.static(
      getAppPathTo(this.appRoot, "static"),
      serveAnyOrigin
    );
    const bowerApp = express.static(
      getAppPathTo(this.appRoot, "bower_components"),
      serveAnyOrigin
    );
    if (process.env.GRIST_LOCALES_DIR) {
      const locales = express.static(
        process.env.GRIST_LOCALES_DIR,
        serveAnyOrigin
      );
      this.app.use("/locales", this.tagChecker.withTag(locales));
    }
    if (staticExtApp) {
      this.app.use(this.tagChecker.withTag(staticExtApp));
    }
    this.app.use(this.tagChecker.withTag(staticApp));
    this.app.use(this.tagChecker.withTag(bowerApp));
  }

  // Some tests rely on testFOO.html files being served.
  public addAssetsForTests() {
    if (this._check("testAssets", "dir")) {
      return;
    }
    // Serve test[a-z]*.html for test purposes.
    this.app.use(
      /^\/(test[a-z]*.html)$/i,
      expressWrap(async (req, res) =>
        res.sendFile(req.params[0], {
          root: getAppPathTo(this.appRoot, "static"),
        })
      )
    );
  }

  // Plugin operation relies currently on grist-plugin-api.js being available,
  // and with Grist's static assets to be also available on the untrusted
  // host.  The assets should be available without version tags, but not
  // at the root level - we nest them in /plugins/assets.
  public async addAssetsForPlugins() {
    if (this._check("pluginUntaggedAssets", "dir")) {
      return;
    }
    this.app.use(
      /^\/(grist-plugin-api.js)$/,
      expressWrap(async (req, res) =>
        res.sendFile(req.params[0], {
          root: getAppPathTo(this.appRoot, "static"),
        })
      )
    );
    // Plugins get access to static resources without a tag
    this.app.use(
      "/plugins/assets",
      limitToPlugins(this, express.static(getAppPathTo(this.appRoot, "static")))
    );
    this.app.use(
      "/plugins/assets",
      limitToPlugins(
        this,
        express.static(getAppPathTo(this.appRoot, "bower_components"))
      )
    );
    // Serve custom-widget.html message for anyone.
    this.app.use(
      /^\/(custom-widget.html)$/,
      expressWrap(async (req, res) =>
        res.sendFile(req.params[0], {
          root: getAppPathTo(this.appRoot, "static"),
        })
      )
    );
    this.addOrg();
    addPluginEndpoints(this, await this._addPluginManager());

    // Serve bundled custom widgets on the plugin endpoint.
    const places = getWidgetsInPlugins(this, "");
    if (places.length > 0) {
      // For all widgets served in place, replace any copies of
      // grist-plugin-api.js with this app's version of it.
      // This is perhaps a bit rude, but beats the alternative
      // of either using inconsistent bundled versions, or
      // requiring network access.
      this.app.use(
        /^\/widgets\/.*\/(grist-plugin-api.js)$/,
        expressWrap(async (req, res) =>
          res.sendFile(req.params[0], {
            root: getAppPathTo(this.appRoot, "static"),
          })
        )
      );
    }
    for (const place of places) {
      this.app.use(
        "/widgets/" + place.pluginId,
        this.tagChecker.withTag(
          limitToPlugins(this, express.static(place.dir, serveAnyOrigin))
        )
      );
    }
  }

  // Prepare cache for managing org-to-host relationship.
  public addHosts() {
    if (this._check("hosts", "homedb")) {
      return;
    }
    this._hosts = new Hosts(this._defaultBaseDomain, this._dbManager, this);
  }

  /**
   * Delete all the storage related to a document, across the file system,
   * external storage, and the home database. Since a doc worker may have
   * the document open, this is done via the API.
   */
  public async hardDeleteDoc(docId: string) {
    if (!this._internalPermitStore) {
      throw new Error("permit store not available");
    }
    // In general, documents can only be manipulated with the coordination of the
    // document worker to which they are assigned.
    const permitKey = await this._internalPermitStore.setPermit({ docId });
    try {
      const result = await fetch(
        await this.getHomeUrlByDocId(docId, `/api/docs/${docId}`),
        {
          method: "DELETE",
          headers: {
            Permit: permitKey,
          },
        }
      );
      if (result.status !== 200) {
        throw new ApiError((await result.json()).error, result.status);
      }
    } finally {
      await this._internalPermitStore.removePermit(permitKey);
    }
  }

  public async initHomeDBManager() {
    if (this._check("homedb")) {
      return;
    }
    this._dbManager = new HomeDBManager(
      this,
      this._emitNotifier,
      this._pubSubManager
    );
    this._dbManager.setPrefix(process.env.GRIST_ID_PREFIX || "");
    await this._dbManager.connect();
    await this._dbManager.initializeSpecialIds();
    // Report which database we are using, without sensitive credentials.
    this.info.push([
      "database",
      getDatabaseUrl(this._dbManager.connection.options, false),
    ]);
    // If the installation appears to be new, give it an id and a creation date.
    this._activations = new ActivationsManager(this._dbManager);
    await this._activations.current();
    this._installAdmin = await this.create.createInstallAdmin(this._dbManager);
  }

  public addDocWorkerMap() {
    if (this._check("map")) {
      return;
    }
    this._docWorkerMap = getDocWorkerMap();
    this._internalPermitStore = this._docWorkerMap.getPermitStore("internal");
    this._externalPermitStore = this._docWorkerMap.getPermitStore("external");
  }

  // Set up the main express middleware used.  For a single user setup, without logins,
  // all this middleware is currently a no-op.
  public addAccessMiddleware() {
    if (
      this._check(
        "middleware",
        "map",
        "loginMiddleware",
        isSingleUserMode() ? null : "hosts"
      )
    ) {
      return;
    }

    if (!isSingleUserMode()) {
      const skipSession = appSettings
        .section("login")
        .flag("skipSession")
        .readBool({
          envVar: "GRIST_IGNORE_SESSION",
        });
      // Middleware to redirect landing pages to preferred host
      this._redirectToHostMiddleware = this._hosts.redirectHost;
      // Middleware to add the userId to the express request object.
      this._userIdMiddleware = expressWrap(
        addRequestUser.bind(null, this._dbManager, this._internalPermitStore, {
          overrideProfile: this._loginMiddleware.overrideProfile?.bind(
            this._loginMiddleware
          ),
          // Set this to false to stop Grist using a cookie for authentication purposes.
          skipSession,
          gristServer: this,
        })
      );
      this._trustOriginsMiddleware = expressWrap(trustOriginHandler);
      // middleware to authorize doc access to the app. Note that this requires the userId
      // to be set on the request by _userIdMiddleware.
      this._docPermissionsMiddleware = expressWrap((...args) =>
        this._docWorker.assertDocAccess(...args)
      );
      this._redirectToLoginWithExceptionsMiddleware = redirectToLogin(
        true,
        this._getLoginRedirectUrl,
        this._getSignUpRedirectUrl,
        this._dbManager
      );
      this._redirectToLoginWithoutExceptionsMiddleware = redirectToLogin(
        false,
        this._getLoginRedirectUrl,
        this._getSignUpRedirectUrl,
        this._dbManager
      );
      this._redirectToLoginUnconditionally = redirectToLoginUnconditionally(
        this._getLoginRedirectUrl,
        this._getSignUpRedirectUrl
      );
      this._redirectToOrgMiddleware = tbind(this._redirectToOrg, this);
    } else {
      this._userIdMiddleware = noop;
      this._trustOriginsMiddleware = noop;
      // For standalone single-user Grist, documents are stored on-disk
      // with their filename equal to the document title, no document
      // aliases are possible, and there is no access control.
      // The _docPermissionsMiddleware is a no-op.
      // TODO We might no longer have any tests for isSingleUserMode, or modes of operation.
      this._docPermissionsMiddleware = noop;
      this._redirectToLoginWithExceptionsMiddleware = noop;
      this._redirectToLoginWithoutExceptionsMiddleware = noop;
      this._redirectToLoginUnconditionally = null; // there is no way to log in.
      this._redirectToOrgMiddleware = noop;
      this._redirectToHostMiddleware = noop;
    }
  }

  /**
   * Add middleware common to all API endpoints (including forwarding ones).
   */
  public addApiMiddleware() {
    if (this._check("api-mw", "middleware")) {
      return;
    }
    // API endpoints need req.userId and need to support requests from different subdomains.
    this.app.use("/api", this._userIdMiddleware);
    this.app.use("/api", this._trustOriginsMiddleware);
    this.app.use("/api", disableCache);
  }

  /**
   * Add error-handling middleware common to all API endpoints.
   */
  public addApiErrorHandlers() {
    if (this._check("api-error", "api-mw")) {
      return;
    }

    // add a final not-found handler for api
    this.app.use("/api", (req, res) => {
      res.status(404).send({ error: `not found: ${req.originalUrl}` });
    });

    // Add a final error handler for /api endpoints that reports errors as JSON.
    this.app.use("/api/auth", secureJsonErrorHandler);
    this.app.use("/api", jsonErrorHandler);
  }

  public addWidgetRepository() {
    if (this._check("widgets")) {
      return;
    }

    this._widgetRepository = buildWidgetRepository(this);
  }

  public addHomeApi() {
    if (this._check("api", "homedb", "json", "api-mw")) {
      return;
    }

    // ApiServer's constructor adds endpoints to the app.
    // tslint:disable-next-line:no-unused-expression
    new ApiServer(this, this.app, this._dbManager);
  }

  public addScimApi() {
    if (this._check("scim", "api", "homedb", "json", "api-mw")) {
      return;
    }

    const scimRouter = isAffirmative(process.env.GRIST_ENABLE_SCIM)
      ? buildScimRouter(this._dbManager, this._installAdmin)
      : () => {
          throw new ApiError("SCIM API is not enabled", 501);
        };

    this.app.use("/api/scim", scimRouter);
  }

  public addBillingApi() {
    if (this._check("billing-api", "homedb", "json", "api-mw")) {
      return;
    }
    this.getBilling().addEndpoints(this.app);
    this.getBilling().addEventHandlers();
  }

  public addBillingMiddleware() {
    if (this._check("activation", "homedb")) {
      return;
    }
    this.getBilling().addMiddleware?.(this.app);
  }

  /**
   * Add a /api/log endpoint that simply outputs client errors to our
   * logs.  This is a minimal placeholder for a special-purpose
   * service for dealing with client errors.
   */
  public addLogEndpoint() {
    if (this._check("log-endpoint", "json", "api-mw")) {
      return;
    }

    this.app.post("/api/log", async (req, resp) => {
      const mreq = req as RequestWithLogin;
      log.rawWarn("client error", {
        event: req.body.event,
        docId: req.body.docId,
        page: req.body.page,
        browser: req.body.browser,
        org: mreq.org,
        email: mreq.user && mreq.user.loginEmail,
        userId: mreq.userId,
        altSessionId: mreq.altSessionId,
      });
      return resp.status(200).send();
    });
  }

  public addAuditLogger() {
    if (this._check("audit-logger", "homedb")) {
      return;
    }

    this._auditLogger = this.create.AuditLogger(this._dbManager, this);
  }

  public async addTelemetry() {
    if (this._check("telemetry", "homedb", "json", "api-mw")) {
      return;
    }

    this._telemetry = this.create.Telemetry(this._dbManager, this);
    this._telemetry.addEndpoints(this.app);
    await this._telemetry.start();

    // Start up a monitor for memory and cpu usage.
    this._processMonitorStop = ProcessMonitor.start(this._telemetry);
  }

  public async close() {
    this._processMonitorStop?.();
    await this._updateManager?.clear();
    if (this.usage) {
      await this.usage.close();
    }
    if (this._hosts) {
      this._hosts.close();
    }
    this._emitNotifier.removeAllListeners();
    this._dbManager?.clearCaches();
<<<<<<< HEAD
    if (this.server) {
      this.server.close();
    }
    if (this.httpsServer) {
      this.httpsServer.close();
    }
    if (this.housekeeper) {
      await this.housekeeper.stop();
    }
    if (this._jobs) {
      await this._jobs.stop();
    }
=======
    this._installAdmin?.clearCaches();
    if (this.server)      { this.server.close(); }
    if (this.httpsServer) { this.httpsServer.close(); }
    if (this.housekeeper) { await this.housekeeper.stop(); }
    if (this._jobs)       { await this._jobs.stop(); }
>>>>>>> 9ba8a2e3
    await this._shutdown();
    if (this._accessTokens) {
      await this._accessTokens.close();
    }
    // Do this after _shutdown, since DocWorkerMap is used during shutdown.
    if (this._docWorkerMap) {
      await this._docWorkerMap.close();
    }
    if (this._sessionStore) {
      await this._sessionStore.close();
    }
    if (this._auditLogger) {
      await this._auditLogger.close();
    }
    if (this._billing) {
      await this._billing.close?.();
    }
    await this._pubSubManager.close();
  }

  public addDocApiForwarder() {
    if (this._check("doc_api_forwarder", "!json", "homedb", "api-mw", "map")) {
      return;
    }
    const docApiForwarder = new DocApiForwarder(
      this._docWorkerMap,
      this._dbManager,
      this
    );
    docApiForwarder.addEndpoints(this.app);
  }

  public addJsonSupport() {
    if (this._check("json")) {
      return;
    }
    const limit = this.getApiRequestBodyLimit();
    this.app.use(express.json({ limit })); // Configurable limit, defaulting to 1mb
  }

  /**
   * Get the API request body limit as a string suitable for Express middleware.
   * Uses appSettings for consistent configuration handling.
   */
  public getApiRequestBodyLimit(): string {
    const limitMB = appSettings
      .section("docApi")
      .flag("maxRequestBodyMB")
      .readInt({
        envVar: "GRIST_MAX_API_REQUEST_BODY_MB",
        defaultValue: 1,
        minValue: 1,
      });
    return `${limitMB}mb`;
  }

  public addSessions() {
    if (this._check("sessions", "loginMiddleware")) {
      return;
    }
    this.addTagChecker();
    this.addOrg();

    // Create the sessionStore and related objects.
    const { sessions, sessionMiddleware, sessionStore } = initGristSessions(
      getUnpackedAppRoot(this.instanceRoot),
      this
    );
    this.app.use(sessionMiddleware);
    this.app.use(signInStatusMiddleware);

    // Create an endpoint for making cookies during testing.
    this.app.get("/test/session", async (req, res) => {
      const mreq = req as RequestWithLogin;
      forceSessionChange(mreq.session);
      res
        .status(200)
        .send(`Grist ${this.name} is alive and is interested in you.`);
    });

    this._sessions = sessions;
    this._sessionStore = sessionStore;
  }

  // Close connections and stop accepting new connections.  Remove server from any lists
  // it may be in.
  public async stopListening(mode: "crash" | "clean" = "clean") {
    if (!this._disabled) {
      if (mode === "clean") {
        await this._shutdown();
        this._disabled = true;
      } else {
        this._disabled = true;
        if (this._comm) {
          this._comm.setServerActivation(false);
          this._comm.destroyAllClients();
        }
      }
      this.server.close();
      if (this.httpsServer) {
        this.httpsServer.close();
      }
    }
  }

  public async createWorkerUrl(): Promise<{ url: string; host: string }> {
    if (!process.env.GRIST_ROUTER_URL) {
      throw new Error("No service available to create worker url");
    }
    const w = await axios.get(process.env.GRIST_ROUTER_URL, {
      params: { act: "add", port: this.getOwnPort() },
    });
    log.info(
      `DocWorker registered itself via ${process.env.GRIST_ROUTER_URL} as ${w.data.url}`
    );
    const statusUrl = `${w.data.url}/status`;
    // We now wait for the worker to be available from the url that clients will
    // use to connect to it.  This may take some time.  The main delay is the
    // new target group and load balancer rule taking effect - typically 10-20 seconds.
    // If we don't wait, the worker will end up registered for work and clients
    // could end up trying to reach it to open documents - but the url they have
    // won't work.
    for (let tries = 0; tries < 600; tries++) {
      await delay(1000);
      try {
        await axios.get(statusUrl);
        return w.data;
      } catch (err) {
        log.debug(
          `While waiting for ${statusUrl} got error ${(err as Error).message}`
        );
      }
    }
    throw new Error(`Cannot connect to ${statusUrl}`);
  }

  // Accept new connections again.  Add server to any lists it needs to be in to get work.
  public async restartListening() {
    if (!this._docWorkerMap) {
      throw new Error("expected to have DocWorkerMap");
    }
    await this.stopListening("clean");
    if (this._disabled) {
      if (this._storageManager) {
        this._storageManager.testReopenStorage();
      }
      this._comm.setServerActivation(true);
      if (this.worker) {
        await this._startServers(
          this.server,
          this.httpsServer,
          this.name,
          this.port,
          false
        );
        await this._addSelfAsWorker(this._docWorkerMap);
        this._docWorkerLoadTracker?.start();
      }
      this._disabled = false;
    }
  }

  public async addLandingPages() {
    // TODO: check if isSingleUserMode() path can be removed from this method
    if (this._check("landing", "map", isSingleUserMode() ? null : "homedb")) {
      return;
    }
    this.addSessions();

    // Initialize _sendAppPage helper.
    this._sendAppPage = makeSendAppPage({
      server: this,
      staticDir: getAppPathTo(this.appRoot, "static"),
      tag: this.tag,
      testLogin: isTestLoginAllowed(),
      baseDomain: this._defaultBaseDomain,
    });

    const forceLogin = appSettings.section("login").flag("forced").readBool({
      envVar: "GRIST_FORCE_LOGIN",
    });

    const forcedLoginMiddleware = forceLogin
      ? this._redirectToLoginWithoutExceptionsMiddleware
      : noop;

    const welcomeNewUser: express.RequestHandler = isSingleUserMode()
      ? (req, res, next) => next()
      : expressWrap(async (req, res, next) => {
          const mreq = req as RequestWithLogin;
          const user = getUser(req);
          if (user && user.isFirstTimeUser) {
            log.debug(`welcoming user: ${user.name}`);
            // Reset isFirstTimeUser flag.
            await this._dbManager.updateUser(user.id, {
              isFirstTimeUser: false,
            });

            // This is a good time to set some other flags, for showing a page with welcome question(s)
            // to this new user and recording their sign-up with Google Tag Manager. These flags are also
            // scoped to the user, but isFirstTimeUser has a dedicated DB field because it predates userPrefs.
            // Note that the updateOrg() method handles all levels of prefs (for user, user+org, or org).
            await this._dbManager.updateOrg(getScope(req), 0, {
              userPrefs: {
                showNewUserQuestions: true,
                recordSignUpEvent: true,
              },
            });

            // Give a chance to the login system to react to the first visit after signup.
            this._loginMiddleware.onFirstVisit?.(req);

            // If the assistant needs to perform some work (e.g. redirect to a new document with a
            // particular prompt pre-filled), do it now.
            //
            // TODO: break out this and other parts of `welcomeNewUser` into separate Express middleware.
            // `onFirstVisit` may send a response, which is why we awkwardly check `headersSent` wasn't
            // set before resuming the current middleware. This wouldn't be necessary if `onFirstVisit`
            // was a proper Express middleware that called `next` when not sending a response.
            if (
              this._assistant?.version === 2 &&
              this._assistant.onFirstVisit
            ) {
              await this._assistant.onFirstVisit(req, res);
              if (res.headersSent) {
                return;
              }
            }

            // If we need to copy an unsaved document or template as part of sign-up, do so now
            // and redirect to it.
            const docId = await this._maybeCopyDocToHomeWorkspace(mreq, res);
            if (docId) {
              return res.redirect(this.getMergedOrgUrl(mreq, `/doc/${docId}`));
            }

            const domain = mreq.org ?? null;
            if (
              !process.env.GRIST_SINGLE_ORG &&
              this._dbManager.isMergedOrg(domain)
            ) {
              // We're logging in for the first time on the merged org; if the user has
              // access to other team sites, forward the user to a page that lists all
              // the teams they have access to.
              const result = await this._dbManager.getMergedOrgs(
                user.id,
                user.id,
                domain
              );
              const orgs = this._dbManager.unwrapQueryResult(result);
              if (orgs.length > 1 && mreq.path === "/") {
                // Only forward if the request is for the home page.
                return res.redirect(
                  this.getMergedOrgUrl(mreq, "/welcome/teams")
                );
              }
            }
          }
          if (mreq.org && mreq.org.startsWith("o-")) {
            // We are on a team site without a custom subdomain.
            const orgInfo = this._dbManager.unwrapQueryResult(
              await this._dbManager.getOrg({ userId: user.id }, mreq.org)
            );

            // If the user is a billing manager for the org, and the org
            // is supposed to have a custom subdomain, forward the user
            // to a page to set it.

            // TODO: this is more or less a hack for AppSumo signup flow,
            // and could be removed if/when signup flow is revamped.

            // If "welcomeNewUser" is ever added to billing pages, we'd need
            // to avoid a redirect loop.

            if (
              orgInfo.billingAccount.isManager &&
              orgInfo.billingAccount.getFeatures().vanityDomain
            ) {
              const prefix = isOrgInPathOnly(req.hostname)
                ? `/o/${mreq.org}`
                : "";
              return res.redirect(
                `${prefix}/billing/payment?billingTask=signUpLite`
              );
            }
          }
          next();
        });

    attachAppEndpoint({
      app: this.app,
      middleware: [
        this._redirectToHostMiddleware,
        this._userIdMiddleware,
        forcedLoginMiddleware,
        this._redirectToLoginWithExceptionsMiddleware,
        this._redirectToOrgMiddleware,
        welcomeNewUser,
      ],
      docMiddleware: [
        // Same as middleware, except without login redirect middleware.
        this._redirectToHostMiddleware,
        this._userIdMiddleware,
        forcedLoginMiddleware,
        this._redirectToOrgMiddleware,
        welcomeNewUser,
      ],
      formMiddleware: [this._userIdMiddleware, forcedLoginMiddleware],
      forceLogin: this._redirectToLoginUnconditionally,
      docWorkerMap: isSingleUserMode() ? null : this._docWorkerMap,
      sendAppPage: this._sendAppPage,
      dbManager: this._dbManager,
      plugins: (await this._addPluginManager()).getPlugins(),
      gristServer: this,
    });
  }

  public async addLoginMiddleware() {
    if (this._check("loginMiddleware")) {
      return;
    }

    // TODO: We could include a third mock provider of login/logout URLs for better tests. Or we
    // could create a mock SAML identity provider for testing this using the SAML flow.
    const loginSystem = await this.resolveLoginSystem();
    this._loginMiddleware = await loginSystem.getMiddleware(this);
    this._getLoginRedirectUrl = tbind(
      this._loginMiddleware.getLoginRedirectUrl,
      this._loginMiddleware
    );
    this._getSignUpRedirectUrl = tbind(
      this._loginMiddleware.getSignUpRedirectUrl,
      this._loginMiddleware
    );
    this._getLogoutRedirectUrl = tbind(
      this._loginMiddleware.getLogoutRedirectUrl,
      this._loginMiddleware
    );
    const wildcardMiddleware = this._loginMiddleware.getWildcardMiddleware?.();
    if (wildcardMiddleware?.length) {
      this.app.use(wildcardMiddleware);
    }
  }

  public addComm() {
    if (this._check("comm", "start", "homedb", "loginMiddleware")) {
      return;
    }
    this._comm = new Comm(this.server, {
      settings: {},
      sessions: this._sessions,
      hosts: this._hosts,
      loginMiddleware: this._loginMiddleware,
      httpsServer: this.httpsServer,
      i18Instance: this.i18Instance,
      dbManager: this.getHomeDBManager(),
    });
  }
  /**
   * Add endpoint that servers a javascript file with various api keys that
   * are used by the client libraries.
   */
  public addClientSecrets() {
    if (this._check("clientSecret")) {
      return;
    }
    this.app.get(
      "/client-secret.js",
      expressWrap(async (req, res) => {
        const config = this.getGristConfig();
        // Currently we are exposing only Google keys.
        // Those keys are eventually visible by the client, but should be usable
        // only from Grist's domains.
        const secrets = {
          googleClientId: config.googleClientId,
        };
        res.set("Content-Type", "application/javascript");
        res.status(200);
        res.send(`
        window.gristClientSecret = ${JSON.stringify(secrets)}
      `);
      })
    );
  }

  public async addLoginRoutes() {
    if (this._check("login", "org", "sessions", "homedb", "hosts")) {
      return;
    }
    // TODO: We do NOT want Comm here at all, it's only being used for handling sessions, which
    // should be factored out of it.
    this.addComm();

    const signinMiddleware = this._loginMiddleware.getLoginOrSignUpMiddleware
      ? this._loginMiddleware.getLoginOrSignUpMiddleware()
      : [];
    this.app.get(
      "/login",
      ...signinMiddleware,
      expressWrap(
        this._redirectToLoginOrSignup.bind(this, {
          signUp: false,
        })
      )
    );
    this.app.get(
      "/signup",
      ...signinMiddleware,
      expressWrap(
        this._redirectToLoginOrSignup.bind(this, {
          signUp: true,
        })
      )
    );
    this.app.get(
      "/signin",
      ...signinMiddleware,
      expressWrap(this._redirectToLoginOrSignup.bind(this, {}))
    );

    if (isTestLoginAllowed()) {
      // This is an endpoint for the dev environment that lets you log in as anyone.
      // For a standard dev environment, it will be accessible at localhost:8080/test/login
      // and localhost:8080/o/<org>/test/login.  Only available when GRIST_TEST_LOGIN is set.
      // Handy when without network connectivity to reach Cognito.

      log.warn(
        "Adding a /test/login endpoint because GRIST_TEST_LOGIN is set. " +
          "Users will be able to login as anyone."
      );

      this.app.get(
        "/test/login",
        expressWrap(async (req, res) => {
          log.warn(
            "Serving unauthenticated /test/login endpoint, made available because GRIST_TEST_LOGIN is set."
          );

          // Query parameter is called "username" for compatibility with Cognito.
          const email = optStringParam(req.query.username, "username");
          if (email) {
            const redirect = optStringParam(req.query.next, "next");
            const profile: UserProfile = {
              email,
              name: optStringParam(req.query.name, "name") || email,
            };
            const url = new URL(redirect || getOrgUrl(req));
            // Make sure we update session for org we'll be redirecting to.
            const { org } = await this._hosts.getOrgInfoFromParts(
              url.hostname,
              url.pathname
            );
            const scopedSession = this._sessions.getOrCreateSessionFromRequest(
              req,
              { org }
            );
            await scopedSession.updateUserProfile(req, profile);
            this._sessions.clearCacheIfNeeded({ email, org });
            if (redirect) {
              return res.redirect(redirect);
            }
          }
          res.send(`<!doctype html>
          <html><body>
          <div class="modal-content-desktop">
            <h1>A Very Credulous Login Page</h1>
            <p>
              A minimal login screen to facilitate testing.
              I'll believe anything you tell me.
            </p>
            <form>
              <div>Email <input type=text name=username placeholder=email /></div>
              <div>Name <input type=text name=name placeholder=name /></div>
              <div>Dummy password <input type=text name=password placeholder=unused ></div>
              <input type=hidden name=next value="${req.query.next || ""}">
              <div><input type=submit name=signInSubmitButton value=login></div>
            </form>
          </div>
          </body></html>
       `);
        })
      );
    }

    this.app.get(
      "/logout",
      ...this._logoutMiddleware(),
      expressWrap(async (req, resp) => {
        const signedOutUrl = new URL(getOrgUrl(req) + "signed-out");
        const redirectUrl = await this._getLogoutRedirectUrl(req, signedOutUrl);
        resp.redirect(redirectUrl);
      })
    );

    // Add a static "signed-out" page. This is where logout typically lands (e.g. after redirecting
    // through SAML).
    this.app.get(
      "/signed-out",
      expressWrap((req, resp) =>
        this._sendAppPage(req, resp, {
          path: "error.html",
          status: 200,
          config: { errPage: "signed-out" },
        })
      )
    );

    const comment = await this._loginMiddleware.addEndpoints(this.app);
    this.info.push(["loginMiddlewareComment", comment]);

    addDiscourseConnectEndpoints(this.app, {
      userIdMiddleware: this._userIdMiddleware,
      redirectToLogin: this._redirectToLoginWithoutExceptionsMiddleware,
    });
  }

  public async addTestingHooks(workerServers?: FlexServer[]) {
    this._check("testinghooks", "comm");
    if (process.env.GRIST_TESTING_SOCKET) {
      await startTestingHooks(
        process.env.GRIST_TESTING_SOCKET,
        this.port,
        this._comm,
        this,
        workerServers || []
      );
      this._hasTestingHooks = true;
    }
  }

  // Returns a Map from docId to number of connected clients for each doc.
  public async getDocClientCounts(): Promise<Map<string, number>> {
    return this._docManager ? this._docManager.getDocClientCounts() : new Map();
  }

  // allow the document manager to be specified externally, for convenience in testing.
  public testSetDocManager(docManager: DocManager) {
    this._docManager = docManager;
  }

  // Add document-related endpoints and related support.
  public async addDoc() {
    this._check(
      "doc",
      "start",
      "tag",
      "json",
      isSingleUserMode() ? null : "homedb",
      "api-mw",
      "map",
      "telemetry"
    );
    // add handlers for cleanup, if we are in charge of the doc manager.
    if (!this._docManager) {
      this.addCleanup();
    }
    await this.addLoginMiddleware();
    this.addComm();
    // Check SQLite mode so it shows up in initial configuration readout
    // (even though we don't need it until opening documents).
    getSqliteMode();

    await this.create.configure?.();

    if (!isSingleUserMode()) {
      const externalStorage = appSettings.section("externalStorage");
      const haveExternalStorage = Object.values(externalStorage.nested).some(
        (storage) => storage.flag("active").getAsBool()
      );
      const disabled = externalStorage
        .flag("disable")
        .read({ envVar: "GRIST_DISABLE_S3" })
        .getAsBool();
      if (disabled || !haveExternalStorage) {
        this._disableExternalStorage = true;
        externalStorage.flag("active").set(false);
      }
      await this.create.checkBackend?.();
      const workers = this._docWorkerMap;
      const docWorkerId = await this._addSelfAsWorker(workers);

      const storageManager = await this.create.createHostedDocStorageManager(
        this,
        this.docsRoot,
        docWorkerId,
        this._disableExternalStorage,
        workers,
        this._dbManager,
        this.create.ExternalStorage.bind(this.create)
      );
      this._storageManager = storageManager;
    } else {
      const samples = getAppPathTo(this.appRoot, "public_samples");
      const storageManager = await this.create.createLocalDocStorageManager(
        this.docsRoot,
        samples,
        this._comm,
        undefined,
        this
      );
      this._storageManager = storageManager;
    }

    const pluginManager = await this._addPluginManager();

    const allStoreOptions = Object.values(
      this.create.getAttachmentStoreOptions()
    );
    const checkedStoreOptions = await checkAvailabilityAttachmentStoreOptions(
      allStoreOptions
    );
    log.info("Attachment store backend availability", {
      available: checkedStoreOptions.available.map((option) => option.name),
      unavailable: checkedStoreOptions.unavailable.map((option) => option.name),
    });

    this._attachmentStoreProvider =
      this._attachmentStoreProvider ||
      new AttachmentStoreProvider(
        await getConfiguredAttachmentStoreConfigs(),
        (await this.getActivations().current()).id
      );
    this._docManager =
      this._docManager ||
      new DocManager(
        this._storageManager,
        pluginManager,
        this._dbManager,
        this._attachmentStoreProvider,
        this
      );
    const docManager = this._docManager;

    shutdown.addCleanupHandler(
      null,
      this._shutdown.bind(this),
      25000,
      "FlexServer._shutdown"
    );

    if (!isSingleUserMode()) {
      this._docWorkerLoadTracker = getDocWorkerLoadTracker(
        this.worker,
        this._docWorkerMap,
        docManager
      );
      if (this._docWorkerLoadTracker) {
<<<<<<< HEAD
        await this._docWorkerMap.setWorkerLoad(
          this.worker,
          this._docWorkerLoadTracker.getLoad()
        );
=======
        // Get the initial load value. If this call fails, the server will crash.
        // This is meant to check whether the admin has correctly configured
        // how to measure it.
        const initialLoadValue = await this._docWorkerLoadTracker.getLoad();
        await this._docWorkerMap.setWorkerLoad(this.worker, initialLoadValue);
>>>>>>> 9ba8a2e3
        this._docWorkerLoadTracker.start();
      }
      this._comm.registerMethods({
        openDoc: docManager.openDoc.bind(docManager),
      });
      this._serveDocPage();
    }

    // Attach docWorker endpoints and Comm methods.
    const docWorker = new DocWorker(this._dbManager, {
      comm: this._comm,
      gristServer: this,
    });
    this._docWorker = docWorker;

    // Register the websocket comm functions associated with the docworker.
    docWorker.registerCommCore();
    docWorker.registerCommPlugin();

    // Doc-specific endpoints require authorization; collect the relevant middleware in one list.
    const docAccessMiddleware = [
      this._userIdMiddleware,
      this._docPermissionsMiddleware,
      this.tagChecker.requireTag,
    ];

    this._addSupportPaths(docAccessMiddleware);

    if (!isSingleUserMode()) {
      addDocApiRoutes(
        this.app,
        docWorker,
        this._docWorkerMap,
        docManager,
        this._dbManager,
        this._attachmentStoreProvider,
        this
      );
    }
  }

  public async getSandboxInfo(): Promise<SandboxInfo> {
    if (this._sandboxInfo) {
      return this._sandboxInfo;
    }

    const flavor = process.env.GRIST_SANDBOX_FLAVOR || "unknown";
    const info = (this._sandboxInfo = {
      flavor,
      configured: flavor !== "unsandboxed",
      functional: false,
      effective: false,
      sandboxed: false,
      lastSuccessfulStep: "none",
    } as SandboxInfo);
    // Only meaningful on instances that handle documents.
    if (!this._docManager) {
      return info;
    }
    try {
      const sandbox = createSandbox({
        server: this,
        docId: "test", // The id is just used in logging - no
        // document is created or read at this level.
        preferredPythonVersion: "3",
      });
      info.flavor = sandbox.getFlavor();
      info.configured = info.flavor !== "unsandboxed";
      info.lastSuccessfulStep = "create";
      const result = await sandbox.pyCall("get_version");
      if (typeof result !== "number") {
        throw new Error(`Expected a number: ${result}`);
      }
      info.lastSuccessfulStep = "use";
      await sandbox.shutdown();
      info.lastSuccessfulStep = "all";
      info.functional = true;
      info.effective = !["skip", "unsandboxed"].includes(info.flavor);
    } catch (e) {
      info.error = String(e);
    }
    return info;
  }

  public getInfo(key: string): any {
    const infoPair = this.info.find(([keyToCheck]) => key === keyToCheck);
    return infoPair?.[1];
  }

  public disableExternalStorage() {
    if (this.deps.has("doc")) {
      throw new Error("disableExternalStorage called too late");
    }
    this._disableExternalStorage = true;
  }

  public async getDoomTool() {
    const dbManager = this.getHomeDBManager();
    const permitStore = this.getPermitStore();
    const notifier = this.getNotifier();
    const loginSystem = await this.resolveLoginSystem();
    const homeUrl = this.getHomeInternalUrl().replace(/\/$/, "");
    return new Doom(dbManager, permitStore, notifier, loginSystem, homeUrl);
  }

  public addAccountPage() {
    const middleware = [
      this._redirectToHostMiddleware,
      this._userIdMiddleware,
      this._redirectToLoginWithoutExceptionsMiddleware,
    ];

    this.app.get(
      "/account",
      ...middleware,
      expressWrap(async (req, resp) => {
        return this._sendAppPage(req, resp, {
          path: "app.html",
          status: 200,
          config: {},
        });
      })
    );

    if (isAffirmative(process.env.GRIST_ACCOUNT_CLOSE)) {
      this.app.delete(
        "/api/doom/account",
        expressWrap(async (req, resp) => {
          // Make sure we have a valid user authenticated user here.
          const userId = getUserId(req);

          // Make sure we are deleting the correct user account (and not the anonymous user)
          const requestedUser = integerParam(req.query.userid, "userid");
          if (requestedUser !== userId || isAnonymousUser(req)) {
            // This probably shouldn't happen, but if user has already deleted the account and tries to do it
            // once again in a second tab, we might end up here. In that case we are returning false to indicate
            // that account wasn't deleted.
            return resp.status(200).json(false);
          }

          // We are a valid user, we can proceed with the deletion. Note that we will
          // delete user as an admin, as we need to remove other resources that user
          // might not have access to.

          // Reuse Doom cli tool for account deletion. It won't allow to delete account if it has access
          // to other (not public) team sites.
          const doom = await this.getDoomTool();
          const { data } = await doom.deleteUser(userId);
          if (data) {
            this._logDeleteUserEvents(req as RequestWithLogin, data);
          }
          return resp.status(200).json(true);
        })
      );

      this.app.get(
        "/account-deleted",
        ...this._logoutMiddleware(),
        expressWrap((req, resp) => {
          return this._sendAppPage(req, resp, {
            path: "error.html",
            status: 200,
            config: { errPage: "account-deleted" },
          });
        })
      );

      this.app.delete(
        "/api/doom/org",
        expressWrap(async (req, resp) => {
          const mreq = req as RequestWithLogin;
          const orgDomain = getOrgFromRequest(req);
          if (!orgDomain) {
            throw new ApiError("Cannot determine organization", 400);
          }

          if (this._dbManager.isMergedOrg(orgDomain)) {
            throw new ApiError("Cannot delete a personal site", 400);
          }

          // Get org from the server.
          const query = await this._dbManager.getOrg(getScope(mreq), orgDomain);
          const org = this._dbManager.unwrapQueryResult(query);

          if (!org || org.ownerId) {
            // This shouldn't happen, but just in case test it.
            throw new ApiError("Cannot delete an org with an owner", 400);
          }

          if (!org.billingAccount.isManager) {
            throw new ApiError(
              "Only billing manager can delete a team site",
              403
            );
          }

          // Reuse Doom cli tool for org deletion. Note, this removes everything as a super user.
          const deletedOrg = structuredClone(org);
          const doom = await this.getDoomTool();
          await doom.deleteOrg(org.id);
          this._logDeleteSiteEvents(mreq, deletedOrg);
          return resp.status(200).send();
        })
      );
    }
  }

  public addBillingPages() {
    const middleware = [
      this._redirectToHostMiddleware,
      this._userIdMiddleware,
      this._redirectToLoginWithoutExceptionsMiddleware,
    ];

    this.getBilling().addPages(this.app, middleware);
  }

  /**
   * Add billing webhooks.  Strip signatures sign the raw body of the message, so
   * we need to get these webhooks in before the bodyParser is added to parse json.
   */
  public addEarlyWebhooks() {
    if (this._check("webhooks", "homedb", "!json")) {
      return;
    }
    this.getBilling().addWebhooks(this.app);
  }

  public addWelcomePaths() {
    const middleware = [
      this._redirectToHostMiddleware,
      this._userIdMiddleware,
      this._redirectToLoginWithoutExceptionsMiddleware,
    ];

    // These are some special-purpose welcome pages, with no middleware.
    this.app.get(
      /\/welcome\/(signup|verify|teams|select-account)/,
      expressWrap(async (req, resp, next) => {
        return this._sendAppPage(req, resp, {
          path: "app.html",
          status: 200,
          config: {},
          googleTagManager: "anon",
        });
      })
    );

    /**
     * A nuanced redirecting endpoint. For example, on docs.getgrist.com it does:
     * 1) If logged in and no team site -> https://docs.getgrist.com/
     * 2) If logged in and has team sites -> https://docs.getgrist.com/welcome/teams
     * 3) If logged out but has a cookie -> /login, then 1 or 2
     * 4) If entirely unknown -> /signup
     */
    this.app.get(
      "/welcome/start",
      [this._redirectToHostMiddleware, this._userIdMiddleware],
      expressWrap(async (req, resp, next) => {
        if (isAnonymousUser(req)) {
          return this._redirectToLoginOrSignup(
            {
              nextUrl: new URL(getOrgUrl(req, "/welcome/start")),
            },
            req,
            resp
          );
        }

        await this._redirectToHomeOrWelcomePage(req as RequestWithLogin, resp);
      })
    );

    /**
     * Like /welcome/start, but doesn't redirect anonymous users to sign in.
     *
     * Used by the client when the last site the user visited is unknown, and
     * a suitable site is needed for the home page.
     *
     * For example, on templates.getgrist.com it does:
     * 1) If logged in and no team site -> https://docs.getgrist.com/
     * 2) If logged in and has team sites -> https://docs.getgrist.com/welcome/teams
     * 3) If logged out -> https://docs.getgrist.com/
     */
    this.app.get(
      "/welcome/home",
      [this._redirectToHostMiddleware, this._userIdMiddleware],
      expressWrap(async (req, resp) => {
        const mreq = req as RequestWithLogin;
        if (isAnonymousUser(req)) {
          return resp.redirect(this.getMergedOrgUrl(mreq));
        }

        await this._redirectToHomeOrWelcomePage(mreq, resp, {
          redirectToMergedOrg: true,
        });
      })
    );

    this.app.post(
      "/welcome/info",
      ...middleware,
      expressWrap(async (req, resp, next) => {
        const userId = getUserId(req);
        const user = getUser(req);
        const orgName = stringParam(req.body.org_name, "org_name");
        const orgRole = stringParam(req.body.org_role, "org_role");
        const useCases = stringArrayParam(req.body.use_cases, "use_cases");
        const useOther = stringParam(req.body.use_other, "use_other");
        const row = {
          UserID: userId,
          Name: user.name,
          Email: user.loginEmail,
          org_name: orgName,
          org_role: orgRole,
          use_cases: ["L", ...useCases],
          use_other: useOther,
        };
        try {
          await this._recordNewUserInfo(row);
        } catch (e) {
          // If we failed to record, at least log the data, so we could potentially recover it.
          log.rawWarn(`Failed to record new user info: ${e.message}`, {
            newUserQuestions: row,
          });
        }
        const nonOtherUseCases = useCases.filter(
          (useCase) => useCase !== "Other"
        );
        for (const useCase of [
          ...nonOtherUseCases,
          ...(useOther ? [`Other - ${useOther}`] : []),
        ]) {
          this.getTelemetry().logEvent(
            req as RequestWithLogin,
            "answeredUseCaseQuestion",
            {
              full: {
                userId,
                useCase,
              },
            }
          );
        }

        resp.status(200).send();
      }),
      jsonErrorHandler
    ); // Add a final error handler that reports errors as JSON.
  }

  public finalizeEndpoints() {
    this.addApiErrorHandlers();

    // add a final non-found handler for other content.
    this.app.use(
      "/",
      expressWrap((req, resp) => {
        if (this._sendAppPage) {
          return this._sendAppPage(req, resp, {
            path: "error.html",
            status: 404,
            config: { errPage: "not-found" },
          });
        } else {
          return resp.status(404).json({ error: "not found" });
        }
      })
    );

    // add a final error handler
    this.app.use(
      async (
        err: any,
        req: express.Request,
        resp: express.Response,
        next: express.NextFunction
      ) => {
        // Delegate to default error handler when headers have already been sent, as express advises
        // at https://expressjs.com/en/guide/error-handling.html#the-default-error-handler.
        // Also delegates if no _sendAppPage method has been configured.
        if (resp.headersSent || !this._sendAppPage) {
          return next(err);
        }
        try {
          const errPage =
            err.status === 403
              ? "access-denied"
              : err.status === 404
              ? "not-found"
              : "other-error";
          const config = { errPage, errMessage: err.message || err };
          await this._sendAppPage(req, resp, {
            path: "error.html",
            status: err.status || 400,
            config,
          });
        } catch (error) {
          return next(error);
        }
      }
    );
  }

  /**
   * Check whether there's a local plugin port.
   */
  public servesPlugins() {
    if (this._servesPlugins === undefined) {
      throw new Error("do not know if server will serve plugins");
    }
    return this._servesPlugins;
  }

  /**
   * Declare that there will be a local plugin port.
   */
  public setServesPlugins(flag: boolean) {
    this._servesPlugins = flag;
  }

  /**
   * Get the base URL for plugins. Throws an error if the URL is not
   * yet available.
   */
  public getPluginUrl() {
    if (!this._pluginUrlReady) {
      throw new Error("looked at plugin url too early");
    }
    return this._pluginUrl;
  }

  public getPlugins() {
    if (!this._pluginManager) {
      throw new Error("plugin manager not available");
    }
    return this._pluginManager.getPlugins();
  }

  public async finalizePlugins(userPort: number | null) {
    if (isAffirmative(process.env.GRIST_TRUST_PLUGINS)) {
      this._pluginUrl = this.getDefaultHomeUrl();
    } else if (userPort !== null) {
      // If plugin content is served from same host but on different port,
      // run webserver on that port
      const ports = await this.startCopy("pluginServer", userPort);
      // If Grist is running on a desktop, directly on the host, it
      // can be convenient to leave the user port free for the OS to
      // allocate by using GRIST_UNTRUSTED_PORT=0. But we do need to
      // remember how to contact it.
      if (process.env.APP_UNTRUSTED_URL === undefined) {
        const url = new URL(this.getOwnUrl());
        url.port = String(userPort || ports.serverPort);
        this._pluginUrl = url.href;
      }
    }
    this.info.push(["pluginUrl", this._pluginUrl]);
    this.info.push(["willServePlugins", this._servesPlugins]);
    this._pluginUrlReady = true;
    const repo = buildWidgetRepository(this, { localOnly: true });
    this._bundledWidgets = await repo.getWidgets();
  }

  public getBundledWidgets(): ICustomWidget[] {
    if (!this._bundledWidgets) {
      throw new Error("bundled widgets accessed too early");
    }
    return this._bundledWidgets;
  }

  public summary() {
    for (const [label, value] of this.info) {
      log.info("== %s: %s", label, value);
    }
    for (const item of appSettings.describeAll()) {
      const txt =
        (item.value !== undefined ? String(item.value) : "-") +
        (item.foundInEnvVar ? ` [${item.foundInEnvVar}]` : "") +
        (item.usedDefault ? " [default]" : "") +
        (item.wouldFindInEnvVar && !item.foundInEnvVar
          ? ` [${item.wouldFindInEnvVar}]`
          : "");
      log.info("== %s: %s", item.name, txt);
    }
  }

  public setReady(value: boolean) {
    if (value) {
      log.debug("FlexServer is ready");
    } else {
      log.debug("FlexServer is no longer ready");
    }
    this._isReady = value;
  }

  public checkOptionCombinations() {
    // Check for some bad combinations we should warn about.
    const allowedWebhookDomains = appSettings
      .section("integrations")
      .flag("allowedWebhookDomains")
      .readString({
        envVar: "ALLOWED_WEBHOOK_DOMAINS",
      });
    const proxy = appSettings.section("integrations").flag("proxy").readString({
      envVar: "GRIST_HTTPS_PROXY",
    });
    // If all webhook targets are accepted, and no proxy is defined, issue
    // a warning. This warning can be removed by explicitly setting the proxy
    // to the empty string.
    if (allowedWebhookDomains === "*" && proxy === undefined) {
      log.warn(
        "Setting an ALLOWED_WEBHOOK_DOMAINS wildcard without a GRIST_HTTPS_PROXY exposes your internal network"
      );
    }
  }

  public async start() {
    if (this._check("start")) {
      return;
    }

    const servers = this._createServers();
    this.server = servers.server;
    this.httpsServer = servers.httpsServer;
    await this._startServers(
      this.server,
      this.httpsServer,
      this.name,
      this.port,
      true
    );
  }

  public addNotifier() {
    if (this._check("notifier", "start", "homedb")) {
      return;
    }
    // TODO: make Notifier aware of base domains, rather than sending emails with default
    // base domain.
    // Most notifications are ultimately triggered by requests with a base domain in them,
    // and all that is needed is a refactor to pass that info along.  But there is also the
    // case of notification(s) from stripe.  May need to associate a preferred base domain
    // with org/user and persist that?
    const primaryNotifier = this.create.Notifier(this._dbManager, this);
    if (primaryNotifier) {
      this._emitNotifier.setPrimaryNotifier(primaryNotifier);
    }
<<<<<<< HEAD
    this._emitNotifier.sendGridExtensions =
      this._notifier.testSendGridExtensions?.();
=======
>>>>>>> 9ba8a2e3

    // For doc notifications, if we are a home server, initialize endpoints and job handling.
    this.getDocNotificationManager()?.initHomeServer(this.app);
  }

  public addAssistant() {
    if (this._check("assistant")) {
      return;
    }
    this._assistant = this.create.Assistant(this);
    if (this._assistant?.version === 2) {
      this._assistant?.addEndpoints?.(this.app);
    }
  }

  public getGristConfig(): GristLoadConfig {
    return makeGristConfig({
      homeUrl: this.getDefaultHomeUrl(),
      extra: {},
      baseDomain: this._defaultBaseDomain,
    });
  }

  /**
   * Get a url for a team site.
   */
  public async getOrgUrl(orgKey: string | number): Promise<string> {
    const org = await this.getOrg(orgKey);
    return this.getResourceUrl(org);
  }

  public async getOrg(orgKey: string | number) {
    if (!this._dbManager) {
      throw new Error("database missing");
    }
    const org = await this._dbManager.getOrg(
      {
        userId: this._dbManager.getPreviewerUserId(),
        showAll: true,
      },
      orgKey
    );
    return this._dbManager.unwrapQueryResult(org);
  }

  /**
   * Get a url for an organization, workspace, or document.
   */
  public async getResourceUrl(
    resource: Organization | Workspace | Document,
    purpose?: "api" | "html"
  ): Promise<string> {
    if (!this._dbManager) {
      throw new Error("database missing");
    }
    const gristConfig = this.getGristConfig();
    const state: IGristUrlState = {};
    let org: Organization;
    if (resource instanceof Organization) {
      org = resource;
    } else if (resource instanceof Workspace) {
      org = resource.org;
      state.ws = resource.id;
    } else {
      org = resource.workspace.org;
      state.doc = resource.urlId || resource.id;
      state.slug = getSlugIfNeeded(resource);
    }
    state.org = this._dbManager.normalizeOrgDomain(
      org.id,
      org.domain,
      org.ownerId
    );
    state.api = purpose === "api";
    if (!gristConfig.homeUrl) {
      throw new Error("Computing a resource URL requires a home URL");
    }
    return encodeUrl(gristConfig, state, new URL(gristConfig.homeUrl));
  }

  public addUsage() {
    if (this._check("usage", "start", "homedb")) {
      return;
    }
    this.usage = new Usage(this._dbManager);
  }

  public async addHousekeeper() {
    if (
      this._check("housekeeper", "start", "homedb", "map", "json", "api-mw")
    ) {
      return;
    }
    const store = this._docWorkerMap;
    this.housekeeper = new Housekeeper(
      this._dbManager,
      this,
      this._internalPermitStore,
      store
    );
    this.housekeeper.addEndpoints(this.app);
    await this.housekeeper.start();
  }

  public async startCopy(
    name2: string,
    port2: number
  ): Promise<{
    serverPort: number;
    httpsServerPort?: number;
  }> {
    const servers = this._createServers();
    return this._startServers(
      servers.server,
      servers.httpsServer,
      name2,
      port2,
      true
    );
  }

  public addGoogleAuthEndpoint() {
    if (this._check("google-auth")) {
      return;
    }
    const messagePage = makeMessagePage(getAppPathTo(this.appRoot, "static"));
    addGoogleAuthEndpoint(this.app, messagePage);
  }

  /**
   * Adds early API.
   *
   * These API endpoints are intentionally added before other middleware to
   * minimize the impact of failures during startup. This includes, for
   * example, endpoints used by the Admin Panel for status checks.
   *
   * It's also desirable for some endpoints to be loaded early so that they
   * can set their own middleware, before any defaults are added.
   * For example, `addJsonSupport` enforces strict parsing of JSON, but a
   * handful of endpoints need relaxed parsing (e.g. /configs).
   */
  public addEarlyApi() {
    if (this._check("early-api", "api-mw", "homedb", "!json")) {
      return;
    }

    attachEarlyEndpoints({
      app: this.app,
      gristServer: this,
      userIdMiddleware: this._userIdMiddleware,
    });
  }

  public addConfigEndpoints() {
    // Need to be an admin to change the Grist config
    const requireInstallAdmin =
      this.getInstallAdmin().getMiddlewareRequireAdmin();

    const configBackendAPI = new ConfigBackendAPI();
    configBackendAPI.addEndpoints(this.app, requireInstallAdmin);

    // Some configurations may add extra endpoints. This seems a fine time to add them.
    this.create.addExtraHomeEndpoints(this, this.app);
  }

  public getLatestVersionAvailable() {
    return this._latestVersionAvailable;
  }

  public setLatestVersionAvailable(
    latestVersionAvailable: LatestVersionAvailable
  ): void {
    log.info(
      `Setting ${latestVersionAvailable.version} as the latest available version`
    );
    this._latestVersionAvailable = latestVersionAvailable;
  }

  public async publishLatestVersionAvailable(
    latestVersionAvailable: LatestVersionAvailable
  ): Promise<void> {
    log.info(
      `Publishing ${latestVersionAvailable.version} as the latest available version`
    );

    try {
      await this.getPubSubManager().publish(
        latestVersionChannel,
        JSON.stringify(latestVersionAvailable)
      );
    } catch (error) {
      log.error(`Error publishing latest version`, {
        error,
        latestVersionAvailable,
      });
    }
  }

  // Get the HTML template sent for document pages.
  public async getDocTemplate(): Promise<DocTemplate> {
    const page = await fse.readFile(
      path.join(getAppPathTo(this.appRoot, "static"), "app.html"),
      "utf8"
    );
    return {
      page,
      tag: this.tag,
    };
  }

  public getTag(): string {
    if (!this.tag) {
      throw new Error("getTag called too early");
    }
    return this.tag;
  }

  /**
   * Close all documents currently held open.
   */
  public async testCloseDocs(): Promise<void> {
    if (this._docManager) {
      return this._docManager.shutdownDocs();
    }
  }

  /**
   * Make sure external storage of all docs is up to date.
   */
  public async testFlushDocs() {
    const assignments = await this._docWorkerMap.getAssignments(this.worker.id);
    for (const assignment of assignments) {
      await this._storageManager.flushDoc(assignment);
    }
  }

  public resolveLoginSystem() {
    return isTestLoginAllowed() ? getTestLoginSystem() : this._getLoginSystem();
  }

  public addUpdatesCheck() {
    if (this._check("update", "json")) {
      return;
    }

    // For now we only are active for sass deployments.
    if (this._deploymentType !== "saas") {
      return;
    }

    this._updateManager = new UpdateManager(this.app, this);
    this._updateManager.addEndpoints();
  }

  public setRestrictedMode(restrictedMode = true) {
    this.getHomeDBManager().setReadonly(restrictedMode);
  }

  public isRestrictedMode() {
    return this.getHomeDBManager().isReadonly();
  }

  public onUserChange(callback: (change: UserChange) => Promise<void>) {
    this._emitNotifier.on("userChange", callback);
  }

  public onStreamingDestinationsChange(
    callback: (orgId?: number) => Promise<void>
  ) {
    this._emitNotifier.on("streamingDestinationsChange", callback);
  }

  public async getSigninUrl(
    req: express.Request,
    options: {
      signUp?: boolean;
      nextUrl?: URL;
      params?: Record<string, string | undefined>;
    }
  ) {
    let { nextUrl, signUp } = options;
    const { params = {} } = options;

    const mreq = req as RequestWithLogin;

    // This will ensure that express-session will set our cookie if it hasn't already -
    // we'll need it when we redirect back.
    forceSessionChange(mreq.session);

    // Redirect to the requested URL after successful login.
    if (!nextUrl) {
      const nextPath = optStringParam(req.query.next, "next");
      nextUrl = new URL(getOrgUrl(req, nextPath));
    }
    if (signUp === undefined) {
      // Like redirectToLogin in Authorizer, redirect to sign up if it doesn't look like the
      // user has ever logged in on this browser.
      signUp = mreq.session.users === undefined;
    }
    const getRedirectUrl = signUp
      ? this._getSignUpRedirectUrl
      : this._getLoginRedirectUrl;
    const url = new URL(await getRedirectUrl(req, nextUrl));
    for (const [key, value] of Object.entries(params)) {
      if (value !== undefined) {
        url.searchParams.set(key, value);
      }
    }
    return url.href;
  }

  // Adds endpoints that support imports and exports.
  private _addSupportPaths(docAccessMiddleware: express.RequestHandler[]) {
    if (!this._docWorker) {
      throw new Error("need DocWorker");
    }

    const basicMiddleware = [
      this._userIdMiddleware,
      this.tagChecker.requireTag,
    ];

    // Add the handling for the /upload route. Most uploads are meant for a DocWorker: they are put
    // in temporary files, and the DocWorker needs to be on the same machine to have access to them.
    // This doesn't check for doc access permissions because the request isn't tied to a document.
    addUploadRoute(
      this,
      this.app,
      this._docWorkerMap,
      this._trustOriginsMiddleware,
      ...basicMiddleware
    );

    this.app.get(
      "/attachment",
      ...docAccessMiddleware,
      expressWrap(async (req, res) => this._docWorker.getAttachment(req, res))
    );
  }

  private _check(part: string, ...precedents: Array<string | null>) {
    if (this.deps.has(part)) {
      return true;
    }
    for (const precedent of precedents) {
      if (!precedent) {
        continue;
      }
      if (precedent[0] === "!") {
        const antecedent = precedent.slice(1);
        if (this._has(antecedent)) {
          throw new Error(`${part} is needed before ${antecedent}`);
        }
      } else if (!this._has(precedent)) {
        throw new Error(`${precedent} is needed before ${part}`);
      }
    }
    this.deps.add(part);
    return false;
  }

  private _has(part: string) {
    return this.deps.has(part);
  }

  private async _addSelfAsWorker(workers: IDocWorkerMap): Promise<string> {
    try {
      this._healthy = true;
      // Check if this is the first time calling this method.  In production,
      // it always will be.  In testing, we may disconnect and reconnect the
      // worker.  We only need to determine docWorkerId and this.worker once.
      if (!this.worker) {
        if (process.env.GRIST_ROUTER_URL) {
          // register ourselves with the load balancer first.
          const w = await this.createWorkerUrl();
          const url = `${w.url}/v/${this.tag}/`;
          // TODO: we could compute a distinct internal url here.
          this.worker = {
            id: w.host,
            publicUrl: url,
            internalUrl: url,
          };
        } else {
          const url =
            (process.env.APP_DOC_URL || this.getOwnUrl()) + `/v/${this.tag}/`;
          this.worker = {
            // The worker id should be unique to this worker.
            id:
              process.env.GRIST_DOC_WORKER_ID || `testDocWorkerId_${this.port}`,
            publicUrl: url,
            internalUrl: process.env.APP_DOC_INTERNAL_URL || url,
          };
        }
        this.info.push(["docWorkerId", this.worker.id]);

        if (process.env.GRIST_WORKER_GROUP) {
          this.worker.group = process.env.GRIST_WORKER_GROUP;
        }
      } else {
        if (process.env.GRIST_ROUTER_URL) {
          await this.createWorkerUrl();
        }
      }
      await workers.addWorker(this.worker);
      await workers.setWorkerAvailability(this.worker.id, true);
    } catch (err) {
      this._healthy = false;
      throw err;
    }
    return this.worker.id;
  }

  private async _removeSelfAsWorker(
    workers: IDocWorkerMap,
    docWorkerId: string
  ) {
    this._healthy = false;
    this._docWorkerLoadTracker?.stop();
    await workers.removeWorker(docWorkerId);
    if (process.env.GRIST_ROUTER_URL) {
      await axios.get(process.env.GRIST_ROUTER_URL, {
        params: { act: "remove", port: this.getOwnPort() },
      });
      log.info(
        `DocWorker unregistered itself via ${process.env.GRIST_ROUTER_URL}`
      );
    }
  }

  // Called when server is shutting down.  Save any state that needs saving, and
  // disentangle ourselves from outside world.
  private async _shutdown(): Promise<void> {
    if (!this.worker) {
      return;
    }
    if (!this._storageManager) {
      return;
    }
    if (!this._docWorkerMap) {
      return;
    } // but this should never happen.

    const workers = this._docWorkerMap;

    // Pick up the pace on saving documents.
    this._storageManager.prepareToCloseStorage();

    // We urgently want to disable any new assignments.
    await workers.setWorkerAvailability(this.worker.id, false);

    // Enumerate the documents we are responsible for.
    let assignments = await workers.getAssignments(this.worker.id);
    let retries: number = 0;
    while (assignments.length > 0 && retries < 3) {
      await Promise.all(
        assignments.map(async (assignment) => {
          log.info("FlexServer shutdown assignment", assignment);
          try {
            // Start sending the doc to S3 if needed.
            const flushOp = this._storageManager.closeDocument(assignment);

            // Get access to the clients of this document.  This has the side
            // effect of waiting for the ActiveDoc to finish initialization.
            // This could include loading it from S3, an operation we could
            // potentially abort as an optimization.
            // TODO: abort any s3 loading as an optimization.
            const docPromise = this._docManager.getActiveDoc(assignment);
            const doc = docPromise && (await docPromise);

            await flushOp;
            // At this instant, S3 and local document should be the same.

            // We'd now like to make sure (synchronously) that:
            //  - we never output anything new to S3 about this document.
            //  - we never output anything new to user about this document.
            // There could be asynchronous operations going on related to
            // these documents, but if we can make sure that their effects
            // do not reach the outside world then we can ignore them.
            if (doc) {
              doc.docClients.interruptAllClients();
              doc.setMuted();
            }

            // Release this document for other workers to pick up.
            // There is a small window of time here in which a client
            // could reconnect to us.  The muted ActiveDoc will result
            // in them being dropped again.
            await workers.releaseAssignment(this.worker.id, assignment);
          } catch (err) {
            log.info("problem dealing with assignment", assignment, err);
          }
        })
      );
      // Check for any assignments that slipped through at the last minute.
      assignments = await workers.getAssignments(this.worker.id);
      retries++;
    }
    if (assignments.length > 0) {
      log.error(
        "FlexServer shutdown failed to release assignments:",
        assignments
      );
    }

    await this._removeSelfAsWorker(workers, this.worker.id);
    try {
      await this._docManager.shutdownAll();
    } catch (err) {
      log.error("FlexServer shutdown problem", err);
    }
    if (this._comm) {
      this._comm.destroyAllClients();
    }
    log.info("FlexServer shutdown is complete");
  }

  /**
   * Middleware that redirects a request with a userId but without an org to an org-specific URL,
   * after looking up the first org for this userId in DB.
   */
  private async _redirectToOrg(
    req: express.Request,
    resp: express.Response,
    next: express.NextFunction
  ) {
    const mreq = req as RequestWithLogin;
    if (mreq.org || !mreq.userId) {
      return next();
    }

    // Redirect anonymous users to the merged org.
    if (!mreq.userIsAuthorized) {
      const redirectUrl = this.getMergedOrgUrl(mreq);
      log.debug(`Redirecting anonymous user to: ${redirectUrl}`);
      return resp.redirect(redirectUrl);
    }

    // We have a userId, but the request is for an unknown org. Redirect to an org that's
    // available to the user. This matters in dev, and in prod when visiting a generic URL, which
    // will here redirect to e.g. the user's personal org.
    const result = await this._dbManager.getMergedOrgs(
      mreq.userId,
      mreq.userId,
      null
    );
    const orgs = result.status === 200 ? result.data : null;
    const subdomain = orgs && orgs.length > 0 ? orgs[0].domain : null;
    const redirectUrl = subdomain && this._getOrgRedirectUrl(mreq, subdomain);
    if (redirectUrl) {
      log.debug(`Redirecting userId ${mreq.userId} to: ${redirectUrl}`);
      return resp.redirect(redirectUrl);
    }
    next();
  }

  /**
   * Given a Request and a desired subdomain, returns a URL for a similar request that specifies that
   * subdomain either in the hostname or in the path. Optionally passing pathname overrides url's
   * path.
   */
  private _getOrgRedirectUrl(
    req: RequestWithLogin,
    subdomain: string,
    pathname: string = req.originalUrl
  ): string {
    const config = this.getGristConfig();
    const { hostname, orgInPath } = getOrgUrlInfo(
      subdomain,
      req.get("host")!,
      config
    );
    const redirectUrl = new URL(pathname, getOriginUrl(req));
    if (hostname) {
      redirectUrl.hostname = hostname;
    }
    if (orgInPath) {
      redirectUrl.pathname = `/o/${orgInPath}` + redirectUrl.pathname;
    }
    return redirectUrl.href;
  }

  // Create and initialize the plugin manager
  private async _addPluginManager() {
    if (this._pluginManager) {
      return this._pluginManager;
    }
    // Only used as {userRoot}/plugins as a place for plugins in addition to {appRoot}/plugins
    const userRoot = path.resolve(
      process.env.GRIST_USER_ROOT || getAppPathTo(this.appRoot, ".grist")
    );
    this.info.push(["userRoot", userRoot]);
    // Some custom widgets may be included as an npm package called @gristlabs/grist-widget.
    // The package doesn't actually  contain node code, but should be in the same vicinity
    // as other packages that do, so we can use require.resolve on one of them to find it.
    // This seems a little overcomplicated, but works well when grist-core is bundled within
    // a larger project like grist-electron.
    // TODO: maybe add a little node code to @gristlabs/grist-widget so it can be resolved
    // directly?
    const gristLabsModules = path.dirname(
      path.dirname(require.resolve("@gristlabs/express-session"))
    );
    const bundledRoot = isAffirmative(process.env.GRIST_SKIP_BUNDLED_WIDGETS)
      ? undefined
      : path.join(gristLabsModules, "grist-widget", "dist");
    this.info.push(["bundledRoot", bundledRoot]);
    const pluginManager = new PluginManager(
      this.appRoot,
      userRoot,
      bundledRoot
    );
    // `initialize()` is asynchronous and reads plugins manifests; if PluginManager is used before it
    // finishes, it will act as if there are no plugins.
    // ^ I think this comment was here to justify calling initialize without waiting for
    // the result.  I'm just going to wait, for determinism.
    await pluginManager.initialize();
    this._pluginManager = pluginManager;
    return pluginManager;
  }

  // Serve the static app.html proxied for a document.
  private _serveDocPage() {
    // Serve the static app.html file.
    // TODO: We should be the ones to fill in the base href here to ensure that the browser fetches
    // the correct version of static files for this app.html.
    this.app.get(
      "/:docId/app.html",
      this._userIdMiddleware,
      expressWrap(async (req, res) => {
        res.json(await this.getDocTemplate());
      })
    );
  }

  // Check whether logger should skip a line.  Careful, req and res are morgan-specific
  // types, not Express.
  private _shouldSkipRequestLogging(
    req: { url: string },
    res: { statusCode: number }
  ) {
    if (
      req.url === "/status" &&
      [200, 304].includes(res.statusCode) &&
      this._healthCheckCounter > HEALTH_CHECK_LOG_SHOW_FIRST_N &&
      this._healthCheckCounter % HEALTH_CHECK_LOG_SHOW_EVERY_N !== 1
    ) {
      return true;
    }
    return false;
  }

  private _createServers() {
    // Start the app.
    const server = logServer(http.createServer(getServerFlags(), this.app));
    let httpsServer;
    if (TEST_HTTPS_OFFSET) {
      const certFile = process.env.GRIST_TEST_SSL_CERT;
      const privateKeyFile = process.env.GRIST_TEST_SSL_KEY;
      if (!certFile) {
        throw new Error(
          "Set GRIST_TEST_SSL_CERT to location of certificate file"
        );
      }
      if (!privateKeyFile) {
        throw new Error(
          "Set GRIST_TEST_SSL_KEY to location of private key file"
        );
      }
      log.debug(`https support: reading cert from ${certFile}`);
      log.debug(`https support: reading private key from ${privateKeyFile}`);
<<<<<<< HEAD
      httpsServer = configServer(
        https.createServer(
          {
            key: fse.readFileSync(privateKeyFile, "utf8"),
            cert: fse.readFileSync(certFile, "utf8"),
          },
          this.app
        )
      );
=======
      httpsServer = logServer(https.createServer({
        ...getServerFlags(),
        key: fse.readFileSync(privateKeyFile, 'utf8'),
        cert: fse.readFileSync(certFile, 'utf8'),
      }, this.app));
>>>>>>> 9ba8a2e3
    }
    return { server, httpsServer };
  }

  private async _startServers(
    server: http.Server,
    httpsServer: https.Server | undefined,
    name: string,
    port: number,
    verbose: boolean
  ) {
    await listenPromise(server.listen(port, this.host));
    const serverPort = (server.address() as AddressInfo).port;
    if (verbose) {
      log.info(`${name} available at ${this.host}:${serverPort}`);
    }
    let httpsServerPort: number | undefined;
    if (TEST_HTTPS_OFFSET && httpsServer) {
      if (port === 0) {
        throw new Error("cannot use https with OS-assigned port");
      }
      httpsServerPort = port + TEST_HTTPS_OFFSET;
      await listenPromise(httpsServer.listen(httpsServerPort, this.host));
      if (verbose) {
        log.info(
          `${name} available at https://${this.host}:${httpsServerPort}`
        );
      }
    }
    return {
      serverPort,
      httpsServerPort,
    };
  }

  private async _recordNewUserInfo(row: object) {
    const urlId = DOC_ID_NEW_USER_INFO;
    // If nowhere to record data, return immediately.
    if (!urlId) {
      return;
    }
    let body: string | undefined;
    let permitKey: string | undefined;
    try {
      body = JSON.stringify(mapValues(row, (value) => [value]));

      // Take an extra step to translate the special urlId to a docId. This is helpful to
      // allow the same urlId to be used in production and in test. We need the docId for the
      // specialPermit below, which we need to be able to write to this doc.
      //
      // TODO With proper forms support, we could give an origin-based permission to submit a
      // form to this doc, and do it from the client directly.
      const previewerUserId = this._dbManager.getPreviewerUserId();
      const docAuth = await this._dbManager.getDocAuthCached({
        urlId,
        userId: previewerUserId,
      });
      const docId = docAuth.docId;
      if (!docId) {
        throw new Error(`Can't resolve ${urlId}: ${docAuth.error}`);
      }

      permitKey = await this._internalPermitStore.setPermit({ docId });
      const res = await fetch(
        await this.getHomeUrlByDocId(
          docId,
          `/api/docs/${docId}/tables/Responses/data`
        ),
        {
          method: "POST",
          headers: { Permit: permitKey, "Content-Type": "application/json" },
          body,
        }
      );
      if (res.status !== 200) {
        throw new Error(`API call failed with ${res.status}`);
      }
    } finally {
      if (permitKey) {
        await this._internalPermitStore.removePermit(permitKey);
      }
    }
  }

  /**
   * If signUp is true, redirect to signUp.
   * If signUp is false, redirect to login.
   * If signUp is not set, redirect to signUp if no cookie found, else login.
   *
   * If nextUrl is not supplied, it will be constructed from a path in
   * the "next" query parameter.
   */
  private async _redirectToLoginOrSignup(
    options: {
      signUp?: boolean;
      nextUrl?: URL;
      params?: Record<string, string | undefined>;
    },
    req: express.Request,
    resp: express.Response
  ) {
    const url = await this.getSigninUrl(req, options);
    resp.redirect(url);
  }

  private async _redirectToHomeOrWelcomePage(
    mreq: RequestWithLogin,
    resp: express.Response,
    options: { redirectToMergedOrg?: boolean } = {}
  ) {
    const { redirectToMergedOrg } = options;
    const userId = getUserId(mreq);
    const domain = getOrgFromRequest(mreq);
    const orgs = this._dbManager.unwrapQueryResult(
      await this._dbManager.getOrgs(userId, domain, {
        ignoreEveryoneShares: true,
      })
    );
    if (orgs.length > 1) {
      resp.redirect(getOrgUrl(mreq, "/welcome/teams"));
    } else {
      resp.redirect(
        redirectToMergedOrg ? this.getMergedOrgUrl(mreq) : getOrgUrl(mreq)
      );
    }
  }

  /**
   * If a valid cookie was set during sign-up to copy a document to the
   * user's Home workspace, copy it and return the id of the new document.
   *
   * If a valid cookie wasn't set or copying failed, return `null`.
   */
  private async _maybeCopyDocToHomeWorkspace(
    req: RequestWithLogin,
    resp: express.Response
  ): Promise<string | null> {
    const state = getAndClearSignupStateCookie(req, resp);
    if (!state) {
      return null;
    }

    const { srcDocId } = state;
    if (!srcDocId) {
      return null;
    }

    let newDocId: string | null = null;
    try {
      newDocId = await createSavedDoc(this, req, { srcDocId });
    } catch (e) {
      log.error(
        `FlexServer failed to copy doc ${srcDocId} to Home workspace`,
        e
      );
    }
    return newDocId;
  }

  /**
   * Creates set of middleware for handling logout requests and clears session. Used in any endpoint
   * or a page that needs to log out the user and clear the session.
   */
  private _logoutMiddleware() {
    const sessionClearMiddleware = expressWrap(async (req, resp, next) => {
      const scopedSession = this._sessions.getOrCreateSessionFromRequest(req);
      // Clear session so that user needs to log in again at the next request.
      // SAML logout in theory uses userSession, so clear it AFTER we compute the URL.
      // Express-session will save these changes.
      const expressSession = (req as RequestWithLogin).session;
      if (expressSession) {
        expressSession.users = [];
        expressSession.orgToUser = {};
      }
      await scopedSession.clearScopedSession(req);
      // TODO: limit cache clearing to specific user.
      this._sessions.clearCacheIfNeeded();
      next();
    });
    const pluggedMiddleware = this._loginMiddleware.getLogoutMiddleware
      ? this._loginMiddleware.getLogoutMiddleware()
      : [];
    return [...pluggedMiddleware, sessionClearMiddleware];
  }

  /**
   * Returns true if GRIST_LOG_HTTP="true" (or any truthy value).
   * Returns true if GRIST_LOG_SKIP_HTTP="" (empty string).
   * Returns false otherwise.
   *
   * Also displays a deprecation warning if GRIST_LOG_SKIP_HTTP is set to any value ("", "true", whatever...),
   * and throws an exception if GRIST_LOG_SKIP_HTTP and GRIST_LOG_HTTP are both set to make the server crash.
   */
  private _httpLoggingEnabled(): boolean {
    const deprecatedOptionEnablesLog = process.env.GRIST_LOG_SKIP_HTTP === "";
    const isGristLogHttpEnabled = isAffirmative(process.env.GRIST_LOG_HTTP);

    if (
      process.env.GRIST_LOG_HTTP !== undefined &&
      process.env.GRIST_LOG_SKIP_HTTP !== undefined
    ) {
      throw new Error(
        "Both GRIST_LOG_HTTP and GRIST_LOG_SKIP_HTTP are set. " +
          "Please remove GRIST_LOG_SKIP_HTTP and set GRIST_LOG_HTTP to the value you actually want."
      );
    }

    if (process.env.GRIST_LOG_SKIP_HTTP !== undefined) {
      const expectedGristLogHttpVal = deprecatedOptionEnablesLog
        ? "true"
        : "false";

      log.warn(
        `Setting env variable GRIST_LOG_SKIP_HTTP="${process.env.GRIST_LOG_SKIP_HTTP}" ` +
          `is deprecated in favor of GRIST_LOG_HTTP="${expectedGristLogHttpVal}"`
      );
    }

    return isGristLogHttpEnabled || deprecatedOptionEnablesLog;
  }

  private _logDeleteUserEvents(req: RequestWithLogin, user: User) {
    this.getAuditLogger().logEvent(req, {
      action: "user.delete",
      details: {
        user: {
          ...pick(user, "id", "name"),
          email: user.loginEmail,
        },
      },
    });
    this.getTelemetry().logEvent(req, "deletedAccount");
  }

  private _logDeleteSiteEvents(req: RequestWithLogin, org: Organization) {
    this.getAuditLogger().logEvent(req, {
      action: "site.delete",
      details: {
        site: pick(org, "id", "name", "domain"),
      },
    });
    this.getTelemetry().logEvent(req, "deletedSite", {
      full: {
        siteId: org.id,
        userId: req.userId,
      },
    });
  }
}

/**
 * Set flags on the server, related to timeouts.
 * Note if you try to set very long timeouts, e.g. for a gnarly
 * import, you may run into browser limits. In firefox a relevant
 * configuration variable is network.http.response.timeout -
 * if you set that high, and set the flags here high, and
 * set everything right in your reverse proxy, you should
 * be able to have very long imports. (Clearly, it would be
 * better if long imports were made using a mechanism that
 * isn't just a single http request)
 */
<<<<<<< HEAD
function configServer<T extends https.Server | http.Server>(server: T): T {
  // Remove the socket timeout, which causes node to close socket for long-running requests
  // (like imports), triggering browser retry. (The default is 2 min; removed starting node v13.)
  // See also https://nodejs.org/docs/latest-v10.x/api/http.html#http_server_settimeout_msecs_callback.)
  server.setTimeout(0);

  // The server's keepAlive timeout should be longer than the load-balancer's. Otherwise LB will
  // produce occasional 502 errors when it sends a request to node just as node closes a
  // connection. See https://adamcrowder.net/posts/node-express-api-and-aws-alb-502/.
  const lbTimeoutSec = 300;

  // Ensure all inactive connections are terminated by the ALB, by setting this a few seconds
  // higher than the ALB idle timeout
  server.keepAliveTimeout = (lbTimeoutSec + 5) * 1000;

  // Ensure the headersTimeout is set higher than the keepAliveTimeout due to this nodejs
  // regression bug: https://github.com/nodejs/node/issues/27363
  server.headersTimeout = (lbTimeoutSec + 6) * 1000;

  log.info(
    "Server timeouts: keepAliveTimeout %s headersTimeout %s",
    server.keepAliveTimeout,
    server.headersTimeout
  );
=======
function getServerFlags(): https.ServerOptions {
  const flags: https.ServerOptions = {};

  // We used to set the socket timeout to 0, but that has been
  // the default now since Node 13.

  // The default timeouts that follow have a convoluted history.
  // Basically, Grist Labs had a SaaS with a load balancer
  // configured to have a 5 min idle timeout. It starts there.

  // Then, there was a complicated issue:
  //   https://adamcrowder.net/posts/node-express-api-and-aws-alb-502/
  // which meant that the Grist server's keepAlive timeout should be
  // longer than the load-balancer's. Otherwise it would produce occasional
  // 502 errors when it sends a request to node just as node closes a
  // connection.
  // So keepAliveTimeout was set to 5*60+5 seconds.

  // Then, there was another complicated issue:
  //   https://github.com/nodejs/node/issues/27363
  // which meant that the headersTimeout should be set higher than
  // the keepAliveTimeout.
  // So headersTimeout was set to 5*60+6 seconds.

  // Node 18 introduced a requestTimeout that defaults to 5 minutes.
  // That timeout is supposed to be longer than or same as headersTimeout.
  // So requestTimeout is set to 5*60+6 seconds.

  // Long story short, it is good to have these timeouts be longish
  // so imports don't get interrupted too early (but Grist should
  // probably change how long uploads are done).

  const requestTimeoutMs = appSettings.section('server').flag('requestTimeoutMs').requireInt({
    envVar: 'GRIST_REQUEST_TIMEOUT_MS',
    defaultValue: 306000,
  });
  flags.requestTimeout = requestTimeoutMs;

  const headersTimeoutMs = appSettings.section('server').flag('headersTimeoutMs').requireInt({
    envVar: 'GRIST_HEADERS_TIMEOUT_MS',
    defaultValue: 306000,
  });
  flags.headersTimeout = headersTimeoutMs;

  // Likewise keepAlive
  const keepAliveTimeoutMs = appSettings.section('server').flag('keepAliveTimeoutMs').requireInt({
    envVar: 'GRIST_KEEP_ALIVE_TIMEOUT_MS',
    defaultValue: 305000,
  });
  flags.keepAliveTimeout = keepAliveTimeoutMs;

  return flags;
}
>>>>>>> 9ba8a2e3

/**
 * log some properties of the server.
 */
function logServer<T extends https.Server|http.Server>(server: T): T {
  log.info("Server timeouts: requestTimeout %s keepAliveTimeout %s headersTimeout %s",
           server.requestTimeout, server.keepAliveTimeout, server.headersTimeout);
  return server;
}

// Returns true if environment is configured to allow unauthenticated test logins.
function isTestLoginAllowed() {
  return isAffirmative(process.env.GRIST_TEST_LOGIN);
}

// Check OPTIONS requests for allowed origins, and return heads to allow the browser to proceed
// with a POST (or other method) request.
function trustOriginHandler(
  req: express.Request,
  res: express.Response,
  next: express.NextFunction
) {
  res.header(
    "Access-Control-Allow-Methods",
    "GET, PATCH, PUT, POST, DELETE, OPTIONS"
  );
  if (trustOrigin(req, res)) {
    res.header("Access-Control-Allow-Credentials", "true");
    res.header(
      "Access-Control-Allow-Headers",
      "Authorization, Content-Type, X-Requested-With"
    );
  } else {
    // Any origin is allowed, but if it isn't trusted, then we don't allow credentials,
    // i.e. no Cookie or Authorization header.
    res.header("Access-Control-Allow-Origin", "*");
    res.header(
      "Access-Control-Allow-Headers",
      "Content-Type, X-Requested-With"
    );
    if (req.get("Cookie") || req.get("Authorization")) {
      // In practice we don't expect to actually reach this point,
      // as the browser should not include credentials in preflight (OPTIONS) requests,
      // and should block real requests with credentials based on the preflight response.
      // But having this means not having to rely on our understanding of browsers and CORS too much.
      throw new ApiError(
        "Credentials not supported for cross-origin requests",
        403
      );
    }
  }
  if ("OPTIONS" === req.method) {
    res.sendStatus(200);
  } else {
    next();
  }
}

<<<<<<< HEAD
// Set Cache-Control header to "no-cache"
function noCaching(
  req: express.Request,
  res: express.Response,
  next: express.NextFunction
) {
  res.header("Cache-Control", "no-cache");
  next();
}

=======
>>>>>>> 9ba8a2e3
// Methods that Electron app relies on.
export interface ElectronServerMethods {
  onDocOpen(cb: (filePath: string) => void): void;
  getUserConfig(): Promise<any>;
  updateUserConfig(obj: any): Promise<void>;
  onBackupMade(cb: () => void): void;
}

// Allow static files to be requested from any origin.
const serveAnyOrigin: serveStatic.ServeStaticOptions = {
  setHeaders: (res, filepath, stat) => {
    res.setHeader("Access-Control-Allow-Origin", "*");
<<<<<<< HEAD
  },
};

/**
 *
 * Handle events that should result in notifications to users via
 * transactional emails (or future generalizations). Currently
 * handled by simply emitting them and hooking them up to a
 * sendgrid-based implementation (see FlexServer.addNotifier).
 * Some of the events are also distributed internally via
 * FlexServer.onUserChange and FlexServer.onStreamingDestinationsChange.
 * This might be a good point to replace some of this activity with
 * a job queue and queue workers. In particular, processing of
 * FlexServer.onUserChange could do with moving to a queue since
 * it may require communication with external billing software and
 * should be robust to delays and failures there. More generally,
 * if notications are subject to delays and failures and we wish to
 * be robust, a job queue would be a good idea for all of this.
 *
 * Although the interface this class implements is async, it is
 * best if the implementation remains fast and reliable. Any delays
 * here will impact API calls. Calls to place something in Redis
 * may be acceptable.
 */
export class EmitNotifier extends EventEmitter implements INotifier {
  public sendGridExtensions?: TestSendGridExtensions;

  public addUser = this._wrapEvent("addUser");
  public addBillingManager = this._wrapEvent("addBillingManager");
  public firstLogin = this._wrapEvent("firstLogin");
  public teamCreator = this._wrapEvent("teamCreator");
  public userChange = this._wrapEvent("userChange");
  public trialPeriodEndingSoon = this._wrapEvent("trialPeriodEndingSoon");
  public trialingSubscription = this._wrapEvent("trialingSubscription");
  public scheduledCall = this._wrapEvent("scheduledCall");
  public streamingDestinationsChange = this._wrapEvent(
    "streamingDestinationsChange"
  );
  public twoFactorStatusChanged = this._wrapEvent("twoFactorStatusChanged");
  public docNotification = this._wrapEvent("docNotification");

  // Pass on deleteUser in the same way
  public deleteUser = this._wrapEvent("deleteUser");

  public testSendGridExtensions() {
    return this.sendGridExtensions;
  }

  private _wrapEvent<Name extends keyof INotifier>(
    eventName: Name
  ): INotifier[Name] {
    return (async (...args: any[]) => {
      this.emit(eventName, ...args);
    }) as INotifier[Name];
  }
}
=======
  }
};
>>>>>>> 9ba8a2e3
<|MERGE_RESOLUTION|>--- conflicted
+++ resolved
@@ -1,4 +1,3 @@
-<<<<<<< HEAD
 import { ApiError } from "app/common/ApiError";
 import { ICustomWidget } from "app/common/CustomWidget";
 import { delay } from "app/common/delay";
@@ -31,7 +30,6 @@
 import { Doom } from "app/gen-server/lib/Doom";
 import {
   HomeDBManager,
-  NotifierEvents,
   UserChange,
 } from "app/gen-server/lib/homedb/HomeDBManager";
 import { Housekeeper } from "app/gen-server/lib/Housekeeper";
@@ -41,42 +39,10 @@
 import { attachAppEndpoint } from "app/server/lib/AppEndpoint";
 import { appSettings } from "app/server/lib/AppSettings";
 import { attachEarlyEndpoints } from "app/server/lib/attachEarlyEndpoints";
-=======
-import {ApiError} from 'app/common/ApiError';
-import {ICustomWidget} from 'app/common/CustomWidget';
-import {delay} from 'app/common/delay';
-import {encodeUrl, getSlugIfNeeded, GristDeploymentType, GristDeploymentTypes,
-        GristLoadConfig, IGristUrlState, isOrgInPathOnly, LatestVersionAvailable, parseSubdomain,
-        sanitizePathTail} from 'app/common/gristUrls';
-import {getOrgUrlInfo} from 'app/common/gristUrls';
-import {isAffirmative} from 'app/common/gutil';
-import {UserProfile} from 'app/common/LoginSessionAPI';
-import {SandboxInfo} from 'app/common/SandboxInfo';
-import {tbind} from 'app/common/tbind';
-import * as version from 'app/common/version';
-import {ApiServer, getOrgFromRequest} from 'app/gen-server/ApiServer';
-import {Document} from 'app/gen-server/entity/Document';
-import {Organization} from 'app/gen-server/entity/Organization';
-import {User} from 'app/gen-server/entity/User';
-import {Workspace} from 'app/gen-server/entity/Workspace';
-import {ActivationsManager} from 'app/gen-server/lib/ActivationsManager';
-import {DocApiForwarder} from 'app/gen-server/lib/DocApiForwarder';
-import {getDocWorkerMap} from 'app/gen-server/lib/DocWorkerMap';
-import {Doom} from 'app/gen-server/lib/Doom';
-import {HomeDBManager, UserChange} from 'app/gen-server/lib/homedb/HomeDBManager';
-import {Housekeeper} from 'app/gen-server/lib/Housekeeper';
-import {Usage} from 'app/gen-server/lib/Usage';
-import {AccessTokens, IAccessTokens} from 'app/server/lib/AccessTokens';
-import {createSandbox} from 'app/server/lib/ActiveDoc';
-import {attachAppEndpoint} from 'app/server/lib/AppEndpoint';
-import {appSettings} from 'app/server/lib/AppSettings';
-import {attachEarlyEndpoints} from 'app/server/lib/attachEarlyEndpoints';
->>>>>>> 9ba8a2e3
 import {
   AttachmentStoreProvider,
   checkAvailabilityAttachmentStoreOptions,
   getConfiguredAttachmentStoreConfigs,
-<<<<<<< HEAD
   IAttachmentStoreProvider,
 } from "app/server/lib/AttachmentStoreProvider";
 import {
@@ -130,13 +96,10 @@
 import { IBilling } from "app/server/lib/IBilling";
 import { IDocNotificationManager } from "app/server/lib/IDocNotificationManager";
 import { IDocStorageManager } from "app/server/lib/IDocStorageManager";
-import {
-  EmptyNotifier,
-  INotifier,
-  TestSendGridExtensions,
-} from "app/server/lib/INotifier";
+import { EmitNotifier, INotifier } from "app/server/lib/INotifier";
 import { InstallAdmin } from "app/server/lib/InstallAdmin";
 import log, { logAsJson } from "app/server/lib/log";
+import { disableCache } from "app/server/lib/middleware";
 import { IPermitStore } from "app/server/lib/Permit";
 import {
   getAppPathTo,
@@ -196,7 +159,6 @@
 } from "app/server/lib/WidgetRepository";
 import { setupLocale } from "app/server/localization";
 import axios from "axios";
-import EventEmitter from "events";
 import express from "express";
 import * as fse from "fs-extra";
 import * as http from "http";
@@ -210,79 +172,6 @@
 import fetch from "node-fetch";
 import * as path from "path";
 import * as serveStatic from "serve-static";
-=======
-  IAttachmentStoreProvider
-} from 'app/server/lib/AttachmentStoreProvider';
-import {addRequestUser, getUser, getUserId, isAnonymousUser,
-        isSingleUserMode, redirectToLoginUnconditionally} from 'app/server/lib/Authorizer';
-import {redirectToLogin, RequestWithLogin, signInStatusMiddleware} from 'app/server/lib/Authorizer';
-import {forceSessionChange} from 'app/server/lib/BrowserSession';
-import {Comm} from 'app/server/lib/Comm';
-import {ConfigBackendAPI} from 'app/server/lib/ConfigBackendAPI';
-import {IGristCoreConfig} from 'app/server/lib/configCore';
-import {getAndClearSignupStateCookie} from 'app/server/lib/cookieUtils';
-import {create} from 'app/server/lib/create';
-import {createSavedDoc} from 'app/server/lib/createSavedDoc';
-import {addDiscourseConnectEndpoints} from 'app/server/lib/DiscourseConnect';
-import {addDocApiRoutes} from 'app/server/lib/DocApi';
-import {DocManager} from 'app/server/lib/DocManager';
-import {getSqliteMode} from 'app/server/lib/DocStorage';
-import {DocWorker} from 'app/server/lib/DocWorker';
-import {DocWorkerLoadTracker, getDocWorkerLoadTracker} from 'app/server/lib/DocWorkerLoadTracker';
-import {DocWorkerInfo, IDocWorkerMap} from 'app/server/lib/DocWorkerMap';
-import {expressWrap, jsonErrorHandler, secureJsonErrorHandler} from 'app/server/lib/expressWrap';
-import {Hosts, RequestWithOrg} from 'app/server/lib/extractOrg';
-import {addGoogleAuthEndpoint} from 'app/server/lib/GoogleAuth';
-import {createGristJobs, GristJobs} from 'app/server/lib/GristJobs';
-import {DocTemplate, GristLoginMiddleware, GristLoginSystem, GristServer,
-  RequestWithGrist} from 'app/server/lib/GristServer';
-import {initGristSessions, SessionStore} from 'app/server/lib/gristSessions';
-import {IAssistant} from 'app/server/lib/IAssistant';
-import {IAuditLogger} from 'app/server/lib/IAuditLogger';
-import {IBilling} from 'app/server/lib/IBilling';
-import {IDocNotificationManager} from 'app/server/lib/IDocNotificationManager';
-import {IDocStorageManager} from 'app/server/lib/IDocStorageManager';
-import {EmitNotifier, INotifier} from 'app/server/lib/INotifier';
-import {InstallAdmin} from 'app/server/lib/InstallAdmin';
-import log, {logAsJson} from 'app/server/lib/log';
-import {disableCache} from 'app/server/lib/middleware';
-import {IPermitStore} from 'app/server/lib/Permit';
-import {getAppPathTo, getAppRoot, getInstanceRoot, getUnpackedAppRoot} from 'app/server/lib/places';
-import {addPluginEndpoints, limitToPlugins} from 'app/server/lib/PluginEndpoint';
-import {PluginManager} from 'app/server/lib/PluginManager';
-import * as ProcessMonitor from 'app/server/lib/ProcessMonitor';
-import { createPubSubManager, IPubSubManager } from 'app/server/lib/PubSubManager';
-import {adaptServerUrl, getOrgUrl, getOriginUrl, getScope, integerParam, isParameterOn, optIntegerParam,
-        optStringParam, RequestWithGristInfo, stringArrayParam, stringParam, TEST_HTTPS_OFFSET,
-        trustOrigin} from 'app/server/lib/requestUtils';
-import {buildScimRouter} from 'app/server/lib/scim';
-import {ISendAppPageOptions, makeGristConfig, makeMessagePage, makeSendAppPage} from 'app/server/lib/sendAppPage';
-import {getDatabaseUrl, listenPromise, timeoutReached} from 'app/server/lib/serverUtils';
-import {Sessions} from 'app/server/lib/Sessions';
-import * as shutdown from 'app/server/lib/shutdown';
-import {TagChecker} from 'app/server/lib/TagChecker';
-import {ITelemetry} from 'app/server/lib/Telemetry';
-import {startTestingHooks} from 'app/server/lib/TestingHooks';
-import {getTestLoginSystem} from 'app/server/lib/TestLogin';
-import {UpdateManager} from 'app/server/lib/UpdateManager';
-import {addUploadRoute} from 'app/server/lib/uploads';
-import {buildWidgetRepository, getWidgetsInPlugins, IWidgetRepository} from 'app/server/lib/WidgetRepository';
-import {setupLocale} from 'app/server/localization';
-import axios from 'axios';
-import express from 'express';
-import * as fse from 'fs-extra';
-import * as http from 'http';
-import * as https from 'https';
-import {i18n} from 'i18next';
-import i18Middleware from 'i18next-http-middleware';
-import mapValues = require('lodash/mapValues');
-import pick = require('lodash/pick');
-import morganLogger from 'morgan';
-import {AddressInfo} from 'net';
-import fetch from 'node-fetch';
-import * as path from 'path';
-import * as serveStatic from 'serve-static';
->>>>>>> 9ba8a2e3
 
 // Health checks are a little noisy in the logs, so we don't show them all.
 // We show the first N health checks:
@@ -355,17 +244,11 @@
   private _docWorkerMap: IDocWorkerMap;
   private _docWorkerLoadTracker?: DocWorkerLoadTracker;
   private _widgetRepository: IWidgetRepository;
-<<<<<<< HEAD
-  private _notifier: INotifier;
   private _docNotificationManager: IDocNotificationManager | undefined | false =
     false;
   private _pubSubManager: IPubSubManager = createPubSubManager(
     process.env.REDIS_URL
   );
-=======
-  private _docNotificationManager: IDocNotificationManager|undefined|false = false;
-  private _pubSubManager: IPubSubManager = createPubSubManager(process.env.REDIS_URL);
->>>>>>> 9ba8a2e3
   private _assistant?: IAssistant;
   private _accessTokens: IAccessTokens;
   private _internalPermitStore: IPermitStore; // store for permits that stay within our servers
@@ -717,16 +600,11 @@
   }
 
   public getNotifier(): INotifier {
-<<<<<<< HEAD
-    // Check that our internal notifier implementation is in place.
-    if (!this._notifier) {
-      throw new Error("no notifier available");
-    }
-=======
     // We only warn if we are in a server that doesn't configure notifiers (i.e. not a home
     // server). But actually having a working notifier isn't required.
-    if (!this._has('notifier')) { throw new Error('no notifier available'); }
->>>>>>> 9ba8a2e3
+    if (!this._has("notifier")) {
+      throw new Error("no notifier available");
+    }
     // Expose a wrapper around it that emits actions.
     return this._emitNotifier;
   }
@@ -852,20 +730,9 @@
     // If redis=1 query parameter is included, status will include the status of the Redis connection.
     // If docWorkerRegistered=1 query parameter is included, status will include the status of the
     // doc worker registration in Redis.
-<<<<<<< HEAD
     this.app.get("/status(/hooks)?", async (req, res) => {
-      log.rawDebug(`Healthcheck[${req.method}]:`, {
-        host: req.get("host"),
-        path: req.path,
-        query: req.query,
-      });
       const checks = new Map<string, Promise<boolean> | boolean>();
       const timeout = optIntegerParam(req.query.timeout, "timeout") || 10_000;
-=======
-    this.app.get('/status(/hooks)?', async (req, res) => {
-      const checks = new Map<string, Promise<boolean>|boolean>();
-      const timeout = optIntegerParam(req.query.timeout, 'timeout') || 10_000;
->>>>>>> 9ba8a2e3
 
       // Check that the given promise resolves with no error within our timeout.
       const asyncCheck = async (promise: Promise<unknown> | undefined) => {
@@ -923,33 +790,27 @@
       // If we had any extra check, collect their status to report them.
       if (checks.size > 0) {
         const results = await Promise.all(checks.values());
-<<<<<<< HEAD
         ok = ok && results.every((r) => r === true);
-        const notes = Array.from(
+        statuses = Array.from(
           checks.keys(),
           (key, i) => `${key} ${results[i] ? "ok" : "not ok"}`
         );
-        extra = ` (${notes.join(", ")})`;
-=======
-        ok = ok && results.every(r => r === true);
-        statuses = Array.from(checks.keys(), (key, i) => `${key} ${results[i] ? 'ok' : 'not ok'}`);
         extra = ` (${statuses.join(", ")})`;
       }
 
       const overallOk = ok && this._healthy;
 
-      if ((this._healthCheckCounter % 100) === 0 || !overallOk) {
+      if (this._healthCheckCounter % 100 === 0 || !overallOk) {
         log.rawDebug(`Healthcheck result`, {
-          host: req.get('host'),
+          host: req.get("host"),
           path: req.path,
           query: req.query,
           ok,
           statuses,
           healthy: this._healthy,
           overallOk,
-          previousSuccessfulChecks: this._healthCheckCounter
+          previousSuccessfulChecks: this._healthCheckCounter,
         });
->>>>>>> 9ba8a2e3
       }
 
       if (overallOk) {
@@ -1526,7 +1387,7 @@
     }
     this._emitNotifier.removeAllListeners();
     this._dbManager?.clearCaches();
-<<<<<<< HEAD
+    this._installAdmin?.clearCaches();
     if (this.server) {
       this.server.close();
     }
@@ -1539,13 +1400,6 @@
     if (this._jobs) {
       await this._jobs.stop();
     }
-=======
-    this._installAdmin?.clearCaches();
-    if (this.server)      { this.server.close(); }
-    if (this.httpsServer) { this.httpsServer.close(); }
-    if (this.housekeeper) { await this.housekeeper.stop(); }
-    if (this._jobs)       { await this._jobs.stop(); }
->>>>>>> 9ba8a2e3
     await this._shutdown();
     if (this._accessTokens) {
       await this._accessTokens.close();
@@ -2193,18 +2047,11 @@
         docManager
       );
       if (this._docWorkerLoadTracker) {
-<<<<<<< HEAD
-        await this._docWorkerMap.setWorkerLoad(
-          this.worker,
-          this._docWorkerLoadTracker.getLoad()
-        );
-=======
         // Get the initial load value. If this call fails, the server will crash.
         // This is meant to check whether the admin has correctly configured
         // how to measure it.
         const initialLoadValue = await this._docWorkerLoadTracker.getLoad();
         await this._docWorkerMap.setWorkerLoad(this.worker, initialLoadValue);
->>>>>>> 9ba8a2e3
         this._docWorkerLoadTracker.start();
       }
       this._comm.registerMethods({
@@ -2752,11 +2599,6 @@
     if (primaryNotifier) {
       this._emitNotifier.setPrimaryNotifier(primaryNotifier);
     }
-<<<<<<< HEAD
-    this._emitNotifier.sendGridExtensions =
-      this._notifier.testSendGridExtensions?.();
-=======
->>>>>>> 9ba8a2e3
 
     // For doc notifications, if we are a home server, initialize endpoints and job handling.
     this.getDocNotificationManager()?.initHomeServer(this.app);
@@ -3426,23 +3268,16 @@
       }
       log.debug(`https support: reading cert from ${certFile}`);
       log.debug(`https support: reading private key from ${privateKeyFile}`);
-<<<<<<< HEAD
-      httpsServer = configServer(
+      httpsServer = logServer(
         https.createServer(
           {
+            ...getServerFlags(),
             key: fse.readFileSync(privateKeyFile, "utf8"),
             cert: fse.readFileSync(certFile, "utf8"),
           },
           this.app
         )
       );
-=======
-      httpsServer = logServer(https.createServer({
-        ...getServerFlags(),
-        key: fse.readFileSync(privateKeyFile, 'utf8'),
-        cert: fse.readFileSync(certFile, 'utf8'),
-      }, this.app));
->>>>>>> 9ba8a2e3
     }
     return { server, httpsServer };
   }
@@ -3704,32 +3539,6 @@
  * better if long imports were made using a mechanism that
  * isn't just a single http request)
  */
-<<<<<<< HEAD
-function configServer<T extends https.Server | http.Server>(server: T): T {
-  // Remove the socket timeout, which causes node to close socket for long-running requests
-  // (like imports), triggering browser retry. (The default is 2 min; removed starting node v13.)
-  // See also https://nodejs.org/docs/latest-v10.x/api/http.html#http_server_settimeout_msecs_callback.)
-  server.setTimeout(0);
-
-  // The server's keepAlive timeout should be longer than the load-balancer's. Otherwise LB will
-  // produce occasional 502 errors when it sends a request to node just as node closes a
-  // connection. See https://adamcrowder.net/posts/node-express-api-and-aws-alb-502/.
-  const lbTimeoutSec = 300;
-
-  // Ensure all inactive connections are terminated by the ALB, by setting this a few seconds
-  // higher than the ALB idle timeout
-  server.keepAliveTimeout = (lbTimeoutSec + 5) * 1000;
-
-  // Ensure the headersTimeout is set higher than the keepAliveTimeout due to this nodejs
-  // regression bug: https://github.com/nodejs/node/issues/27363
-  server.headersTimeout = (lbTimeoutSec + 6) * 1000;
-
-  log.info(
-    "Server timeouts: keepAliveTimeout %s headersTimeout %s",
-    server.keepAliveTimeout,
-    server.headersTimeout
-  );
-=======
 function getServerFlags(): https.ServerOptions {
   const flags: https.ServerOptions = {};
 
@@ -3762,35 +3571,47 @@
   // so imports don't get interrupted too early (but Grist should
   // probably change how long uploads are done).
 
-  const requestTimeoutMs = appSettings.section('server').flag('requestTimeoutMs').requireInt({
-    envVar: 'GRIST_REQUEST_TIMEOUT_MS',
-    defaultValue: 306000,
-  });
+  const requestTimeoutMs = appSettings
+    .section("server")
+    .flag("requestTimeoutMs")
+    .requireInt({
+      envVar: "GRIST_REQUEST_TIMEOUT_MS",
+      defaultValue: 306000,
+    });
   flags.requestTimeout = requestTimeoutMs;
 
-  const headersTimeoutMs = appSettings.section('server').flag('headersTimeoutMs').requireInt({
-    envVar: 'GRIST_HEADERS_TIMEOUT_MS',
-    defaultValue: 306000,
-  });
+  const headersTimeoutMs = appSettings
+    .section("server")
+    .flag("headersTimeoutMs")
+    .requireInt({
+      envVar: "GRIST_HEADERS_TIMEOUT_MS",
+      defaultValue: 306000,
+    });
   flags.headersTimeout = headersTimeoutMs;
 
   // Likewise keepAlive
-  const keepAliveTimeoutMs = appSettings.section('server').flag('keepAliveTimeoutMs').requireInt({
-    envVar: 'GRIST_KEEP_ALIVE_TIMEOUT_MS',
-    defaultValue: 305000,
-  });
+  const keepAliveTimeoutMs = appSettings
+    .section("server")
+    .flag("keepAliveTimeoutMs")
+    .requireInt({
+      envVar: "GRIST_KEEP_ALIVE_TIMEOUT_MS",
+      defaultValue: 305000,
+    });
   flags.keepAliveTimeout = keepAliveTimeoutMs;
 
   return flags;
 }
->>>>>>> 9ba8a2e3
 
 /**
  * log some properties of the server.
  */
-function logServer<T extends https.Server|http.Server>(server: T): T {
-  log.info("Server timeouts: requestTimeout %s keepAliveTimeout %s headersTimeout %s",
-           server.requestTimeout, server.keepAliveTimeout, server.headersTimeout);
+function logServer<T extends https.Server | http.Server>(server: T): T {
+  log.info(
+    "Server timeouts: requestTimeout %s keepAliveTimeout %s headersTimeout %s",
+    server.requestTimeout,
+    server.keepAliveTimeout,
+    server.headersTimeout
+  );
   return server;
 }
 
@@ -3842,19 +3663,6 @@
   }
 }
 
-<<<<<<< HEAD
-// Set Cache-Control header to "no-cache"
-function noCaching(
-  req: express.Request,
-  res: express.Response,
-  next: express.NextFunction
-) {
-  res.header("Cache-Control", "no-cache");
-  next();
-}
-
-=======
->>>>>>> 9ba8a2e3
 // Methods that Electron app relies on.
 export interface ElectronServerMethods {
   onDocOpen(cb: (filePath: string) => void): void;
@@ -3867,64 +3675,5 @@
 const serveAnyOrigin: serveStatic.ServeStaticOptions = {
   setHeaders: (res, filepath, stat) => {
     res.setHeader("Access-Control-Allow-Origin", "*");
-<<<<<<< HEAD
   },
-};
-
-/**
- *
- * Handle events that should result in notifications to users via
- * transactional emails (or future generalizations). Currently
- * handled by simply emitting them and hooking them up to a
- * sendgrid-based implementation (see FlexServer.addNotifier).
- * Some of the events are also distributed internally via
- * FlexServer.onUserChange and FlexServer.onStreamingDestinationsChange.
- * This might be a good point to replace some of this activity with
- * a job queue and queue workers. In particular, processing of
- * FlexServer.onUserChange could do with moving to a queue since
- * it may require communication with external billing software and
- * should be robust to delays and failures there. More generally,
- * if notications are subject to delays and failures and we wish to
- * be robust, a job queue would be a good idea for all of this.
- *
- * Although the interface this class implements is async, it is
- * best if the implementation remains fast and reliable. Any delays
- * here will impact API calls. Calls to place something in Redis
- * may be acceptable.
- */
-export class EmitNotifier extends EventEmitter implements INotifier {
-  public sendGridExtensions?: TestSendGridExtensions;
-
-  public addUser = this._wrapEvent("addUser");
-  public addBillingManager = this._wrapEvent("addBillingManager");
-  public firstLogin = this._wrapEvent("firstLogin");
-  public teamCreator = this._wrapEvent("teamCreator");
-  public userChange = this._wrapEvent("userChange");
-  public trialPeriodEndingSoon = this._wrapEvent("trialPeriodEndingSoon");
-  public trialingSubscription = this._wrapEvent("trialingSubscription");
-  public scheduledCall = this._wrapEvent("scheduledCall");
-  public streamingDestinationsChange = this._wrapEvent(
-    "streamingDestinationsChange"
-  );
-  public twoFactorStatusChanged = this._wrapEvent("twoFactorStatusChanged");
-  public docNotification = this._wrapEvent("docNotification");
-
-  // Pass on deleteUser in the same way
-  public deleteUser = this._wrapEvent("deleteUser");
-
-  public testSendGridExtensions() {
-    return this.sendGridExtensions;
-  }
-
-  private _wrapEvent<Name extends keyof INotifier>(
-    eventName: Name
-  ): INotifier[Name] {
-    return (async (...args: any[]) => {
-      this.emit(eventName, ...args);
-    }) as INotifier[Name];
-  }
-}
-=======
-  }
-};
->>>>>>> 9ba8a2e3
+};