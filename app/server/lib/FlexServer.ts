import {ApiError} from 'app/common/ApiError';
import {ICustomWidget} from 'app/common/CustomWidget';
import {delay} from 'app/common/delay';
import {encodeUrl, getSlugIfNeeded, GristDeploymentType, GristDeploymentTypes,
        GristLoadConfig, IGristUrlState, isOrgInPathOnly, parseSubdomain,
        sanitizePathTail} from 'app/common/gristUrls';
import {getOrgUrlInfo} from 'app/common/gristUrls';
import {isAffirmative, safeJsonParse} from 'app/common/gutil';
import {UserProfile} from 'app/common/LoginSessionAPI';
import {SandboxInfo} from 'app/common/SandboxInfo';
import {tbind} from 'app/common/tbind';
import * as version from 'app/common/version';
import {ApiServer, getOrgFromRequest} from 'app/gen-server/ApiServer';
import {Document} from "app/gen-server/entity/Document";
import {Organization} from "app/gen-server/entity/Organization";
import {User} from 'app/gen-server/entity/User';
import {Workspace} from 'app/gen-server/entity/Workspace';
import {Activations} from 'app/gen-server/lib/Activations';
import {DocApiForwarder} from 'app/gen-server/lib/DocApiForwarder';
import {getDocWorkerMap} from 'app/gen-server/lib/DocWorkerMap';
import {Doom} from 'app/gen-server/lib/Doom';
import {HomeDBManager} from 'app/gen-server/lib/homedb/HomeDBManager';
import {Housekeeper} from 'app/gen-server/lib/Housekeeper';
import {Usage} from 'app/gen-server/lib/Usage';
import {AccessTokens, IAccessTokens} from 'app/server/lib/AccessTokens';
import {createSandbox} from 'app/server/lib/ActiveDoc';
import {attachAppEndpoint} from 'app/server/lib/AppEndpoint';
import {appSettings} from 'app/server/lib/AppSettings';
import {attachEarlyEndpoints} from 'app/server/lib/attachEarlyEndpoints';
import {
  AttachmentStoreProvider, checkAvailabilityAttachmentStoreOptions, IAttachmentStoreProvider
} from "app/server/lib/AttachmentStoreProvider";
import {addRequestUser, getTransitiveHeaders, getUser, getUserId, isAnonymousUser,
        isSingleUserMode, redirectToLoginUnconditionally} from 'app/server/lib/Authorizer';
import {redirectToLogin, RequestWithLogin, signInStatusMiddleware} from 'app/server/lib/Authorizer';
import {forceSessionChange} from 'app/server/lib/BrowserSession';
import {Comm} from 'app/server/lib/Comm';
import {ConfigBackendAPI} from "app/server/lib/ConfigBackendAPI";
import {IGristCoreConfig} from "app/server/lib/configCore";
import {create} from 'app/server/lib/create';
import {addDiscourseConnectEndpoints} from 'app/server/lib/DiscourseConnect';
import {addDocApiRoutes} from 'app/server/lib/DocApi';
import {DocManager} from 'app/server/lib/DocManager';
import {DocWorker} from 'app/server/lib/DocWorker';
import {DocWorkerInfo, IDocWorkerMap} from 'app/server/lib/DocWorkerMap';
import {expressWrap, jsonErrorHandler, secureJsonErrorHandler} from 'app/server/lib/expressWrap';
import {Hosts, RequestWithOrg} from 'app/server/lib/extractOrg';
import {addGoogleAuthEndpoint} from "app/server/lib/GoogleAuth";
import {GristBullMQJobs, GristJobs} from 'app/server/lib/GristJobs';
import {DocTemplate, GristLoginMiddleware, GristLoginSystem, GristServer,
  RequestWithGrist} from 'app/server/lib/GristServer';
import {initGristSessions, SessionStore} from 'app/server/lib/gristSessions';
import {IAuditLogger} from 'app/server/lib/IAuditLogger';
import {IBilling} from 'app/server/lib/IBilling';
import {IDocStorageManager} from 'app/server/lib/IDocStorageManager';
import {EmptyNotifier, INotifier} from 'app/server/lib/INotifier';
import {InstallAdmin} from 'app/server/lib/InstallAdmin';
import log from 'app/server/lib/log';
import {IPermitStore} from 'app/server/lib/Permit';
import {getAppPathTo, getAppRoot, getInstanceRoot, getUnpackedAppRoot} from 'app/server/lib/places';
import {addPluginEndpoints, limitToPlugins} from 'app/server/lib/PluginEndpoint';
import {PluginManager} from 'app/server/lib/PluginManager';
import * as ProcessMonitor from 'app/server/lib/ProcessMonitor';
import {adaptServerUrl, getOrgUrl, getOriginUrl, getScope, integerParam, isParameterOn, optIntegerParam,
        optStringParam, RequestWithGristInfo, stringArrayParam, stringParam, TEST_HTTPS_OFFSET,
        trustOrigin} from 'app/server/lib/requestUtils';
import {ISendAppPageOptions, makeGristConfig, makeMessagePage, makeSendAppPage} from 'app/server/lib/sendAppPage';
import {getDatabaseUrl, listenPromise, timeoutReached} from 'app/server/lib/serverUtils';
import {Sessions} from 'app/server/lib/Sessions';
import * as shutdown from 'app/server/lib/shutdown';
import {TagChecker} from 'app/server/lib/TagChecker';
import {ITelemetry} from 'app/server/lib/Telemetry';
import {startTestingHooks} from 'app/server/lib/TestingHooks';
import {getTestLoginSystem} from 'app/server/lib/TestLogin';
import {UpdateManager} from 'app/server/lib/UpdateManager';
import {addUploadRoute} from 'app/server/lib/uploads';
import {buildWidgetRepository, getWidgetsInPlugins, IWidgetRepository} from 'app/server/lib/WidgetRepository';
import {setupLocale} from 'app/server/localization';
import axios from 'axios';
import * as cookie from 'cookie';
import express from 'express';
import * as fse from 'fs-extra';
import * as http from 'http';
import * as https from 'https';
import {i18n} from 'i18next';
import i18Middleware from "i18next-http-middleware";
import mapValues = require('lodash/mapValues');
import pick = require('lodash/pick');
import morganLogger from 'morgan';
import {AddressInfo} from 'net';
import fetch from 'node-fetch';
import * as path from 'path';
import * as serveStatic from "serve-static";
<<<<<<< HEAD
=======
import {ConfigBackendAPI} from "app/server/lib/ConfigBackendAPI";
import {IGristCoreConfig} from "app/server/lib/configCore";
import {buildScimRouter} from 'app/server/lib/scim';
>>>>>>> efefc961

// Health checks are a little noisy in the logs, so we don't show them all.
// We show the first N health checks:
const HEALTH_CHECK_LOG_SHOW_FIRST_N = 10;
// And we show every Nth health check:
const HEALTH_CHECK_LOG_SHOW_EVERY_N = 100;

// DocID of Grist doc to collect the Welcome questionnaire responses, such
// as "GristNewUserInfo".
const DOC_ID_NEW_USER_INFO = process.env.DOC_ID_NEW_USER_INFO;

export interface FlexServerOptions {
  dataDir?: string;

  // Base domain for org hostnames, starting with ".". Defaults to the base domain of APP_HOME_URL.
  baseDomain?: string;
  // Base URL for plugins, if permitted. Defaults to APP_UNTRUSTED_URL.
  pluginUrl?: string;

  // Global grist config options
  settings?: IGristCoreConfig;
}

const noop: express.RequestHandler = (req, res, next) => next();

export class FlexServer implements GristServer {
  public readonly create = create;
  public tagChecker: TagChecker;
  public app: express.Express;
  public deps: Set<string> = new Set();
  public appRoot: string;
  public host: string;
  public tag: string;
  public info = new Array<[string, any]>();
  public usage: Usage;
  public housekeeper: Housekeeper;
  public server: http.Server;
  public httpsServer?: https.Server;
  public settings?: IGristCoreConfig;
  public worker: DocWorkerInfo;
  public electronServerMethods: ElectronServerMethods;
  public readonly docsRoot: string;
  public readonly i18Instance: i18n;
  private _activations: Activations;
  private _comm: Comm;
  private _deploymentType: GristDeploymentType;
  private _dbManager: HomeDBManager;
  private _defaultBaseDomain: string|undefined;
  private _pluginUrl: string|undefined;
  private _pluginUrlReady: boolean = false;
  private _servesPlugins?: boolean;
  private _bundledWidgets?: ICustomWidget[];
  private _billing: IBilling;
  private _installAdmin: InstallAdmin;
  private _instanceRoot: string;
  private _attachmentStoreProvider: IAttachmentStoreProvider;
  private _docManager: DocManager;
  private _docWorker: DocWorker;
  private _hosts: Hosts;
  private _pluginManager: PluginManager;
  private _sessions: Sessions;
  private _sessionStore: SessionStore;
  private _storageManager: IDocStorageManager;
  private _auditLogger: IAuditLogger;
  private _telemetry: ITelemetry;
  private _processMonitorStop?: () => void;    // Callback to stop the ProcessMonitor
  private _docWorkerMap: IDocWorkerMap;
  private _widgetRepository: IWidgetRepository;
  private _notifier: INotifier;
  private _accessTokens: IAccessTokens;
  private _internalPermitStore: IPermitStore;  // store for permits that stay within our servers
  private _externalPermitStore: IPermitStore;  // store for permits that pass through outside servers
  private _disabled: boolean = false;
  private _disableExternalStorage: boolean = false;
  private _healthy: boolean = true;  // becomes false if a serious error has occurred and
                                     // server cannot do its work.
  private _healthCheckCounter: number = 0;
  private _hasTestingHooks: boolean = false;
  private _loginMiddleware: GristLoginMiddleware;
  private _userIdMiddleware: express.RequestHandler;
  private _trustOriginsMiddleware: express.RequestHandler;
  private _docPermissionsMiddleware: express.RequestHandler;
  // This middleware redirects to signin/signup for anon, except on merged org or for
  // a team site that allows anon access.
  private _redirectToLoginWithExceptionsMiddleware: express.RequestHandler;
  // This unconditionally redirects to signin/signup for anon, for pages where anon access
  // is never desired.
  private _redirectToLoginWithoutExceptionsMiddleware: express.RequestHandler;
  // This can be called to do a redirect to signin/signup in a nuanced situation.
  private _redirectToLoginUnconditionally: express.RequestHandler | null;
  private _redirectToOrgMiddleware: express.RequestHandler;
  private _redirectToHostMiddleware: express.RequestHandler;
  private _getLoginRedirectUrl: (req: express.Request, target: URL) => Promise<string>;
  private _getSignUpRedirectUrl: (req: express.Request, target: URL) => Promise<string>;
  private _getLogoutRedirectUrl: (req: express.Request, nextUrl: URL) => Promise<string>;
  private _sendAppPage: (req: express.Request, resp: express.Response, options: ISendAppPageOptions) => Promise<void>;
  private _getLoginSystem: () => Promise<GristLoginSystem>;
  // Set once ready() is called
  private _isReady: boolean = false;
  private _updateManager: UpdateManager;
  private _sandboxInfo: SandboxInfo;
  private _jobs?: GristJobs;

  constructor(public port: number, public name: string = 'flexServer',
              public readonly options: FlexServerOptions = {}) {
    this._getLoginSystem = create.getLoginSystem;
    this.settings = options.settings;
    this.app = express();
    this.app.set('port', port);

    this.appRoot = getAppRoot();
    this.host = process.env.GRIST_HOST || "localhost";
    log.info(`== Grist version is ${version.version} (commit ${version.gitcommit})`);
    this.info.push(['appRoot', this.appRoot]);
    // Initialize locales files.
    this.i18Instance = setupLocale(this.appRoot);
    if (Array.isArray(this.i18Instance.options.preload)) {
      this.info.push(['i18:locale', this.i18Instance.options.preload.join(",")]);
    }
    if (Array.isArray(this.i18Instance.options.ns)) {
      this.info.push(['i18:namespace', this.i18Instance.options.ns.join(",")]);
    }
    // Add language detection middleware.
    this.app.use(i18Middleware.handle(this.i18Instance));
    // This directory hold Grist documents.
    let docsRoot = path.resolve((this.options && this.options.dataDir) ||
                                  process.env.GRIST_DATA_DIR ||
                                  getAppPathTo(this.appRoot, 'samples'));
    // In testing, it can be useful to separate out document roots used
    // by distinct FlexServers.
    if (process.env.GRIST_TEST_ADD_PORT_TO_DOCS_ROOT === 'true') {
      docsRoot = path.resolve(docsRoot, String(port));
    }
    // Create directory if it doesn't exist.
    // TODO: track down all dependencies on 'samples' existing in tests and
    // in dev environment, and remove them.  Then it would probably be best
    // to simply fail if the docs root directory does not exist.
    fse.mkdirpSync(docsRoot);
    this.docsRoot = fse.realpathSync(docsRoot);
    this.info.push(['docsRoot', this.docsRoot]);

    this._deploymentType = this.create.deploymentType();
    if (process.env.GRIST_TEST_SERVER_DEPLOYMENT_TYPE) {
      this._deploymentType = GristDeploymentTypes.check(process.env.GRIST_TEST_SERVER_DEPLOYMENT_TYPE);
    }

    const homeUrl = process.env.APP_HOME_URL;
    // The "base domain" is only a thing if orgs are encoded as a subdomain.
    if (process.env.GRIST_ORG_IN_PATH === 'true' || process.env.GRIST_SINGLE_ORG) {
      this._defaultBaseDomain = options.baseDomain || (homeUrl && new URL(homeUrl).hostname);
    } else {
      this._defaultBaseDomain = options.baseDomain || (homeUrl && parseSubdomain(new URL(homeUrl).hostname).base);
    }
    this.info.push(['defaultBaseDomain', this._defaultBaseDomain]);
    this._pluginUrl = options.pluginUrl || process.env.APP_UNTRUSTED_URL;

    // The electron build is not supported at this time, but this stub
    // implementation of electronServerMethods is present to allow kicking
    // its tires.
    let userConfig: any = {
      recentItems: [],
    };
    this.electronServerMethods = {
      onDocOpen(cb) {
        // currently only a stub.
        cb('');
      },
      async getUserConfig() {
        return userConfig;
      },
      async updateUserConfig(obj: any) {
        userConfig = obj;
      },
      onBackupMade() {
        log.info('backup skipped');
      }
    };

    this.app.use((req, res, next) => {
      (req as RequestWithGrist).gristServer = this;
      next();
    });
  }

  public getHost(): string {
    return `${this.host}:${this.getOwnPort()}`;
  }

  // Get a url for this server, based on the protocol it speaks (http), the host it
  // runs on, and the port it listens on.  The url the client uses to communicate with
  // the server may be different if there are intermediaries (such as a load-balancer
  // terminating TLS).
  public getOwnUrl(): string {
    const port = this.getOwnPort();
    return `http://${this.host}:${port}`;
  }

  /**
   * Get a url for the home server api.  Called without knowledge of a specific
   * request, so will default to a generic url.  Use of this method can render
   * code incompatible with custom base domains (currently, sendgrid notifications
   * via Notifier are incompatible for this reason).
   */
  public getDefaultHomeUrl(): string {
    const homeUrl = process.env.APP_HOME_URL || (this._has('api') && this.getOwnUrl());
    if (!homeUrl) { throw new Error("need APP_HOME_URL"); }
    return homeUrl;
  }

  /**
   * Same as getDefaultHomeUrl, but for internal use.
   */
  public getDefaultHomeInternalUrl(): string {
    return process.env.APP_HOME_INTERNAL_URL || this.getDefaultHomeUrl();
  }

  /**
   * Get a url for the home server api, adapting it to match the base domain in the
   * requested url.  This adaptation is important for cookie-based authentication.
   *
   * If relPath is given, returns that path relative to homeUrl. If omitted, note that
   * getHomeUrl() will still return a URL ending in "/".
   */
  public getHomeUrl(req: express.Request, relPath: string = ''): string {
    // Get the default home url.
    const homeUrl = new URL(relPath, this.getDefaultHomeUrl());
    adaptServerUrl(homeUrl, req as RequestWithOrg);
    return homeUrl.href;
  }

  /**
   * Same as getHomeUrl, but for requesting internally.
   */
  public getHomeInternalUrl(relPath: string = ''): string {
    const homeUrl = new URL(relPath, this.getDefaultHomeInternalUrl());
    return homeUrl.href;
  }

  /**
   * Get a home url that is appropriate for the given document.  For now, this
   * returns a default that works for all documents.  That could change in future,
   * specifically with custom domains (perhaps we might limit which docs can be accessed
   * based on domain).
   */
  public async getHomeUrlByDocId(docId: string, relPath: string = ''): Promise<string> {
    return new URL(relPath, this.getDefaultHomeInternalUrl()).href;
  }

  // Get the port number the server listens on.  This may be different from the port
  // number the client expects when communicating with the server if there are intermediaries.
  public getOwnPort(): number {
    // Get the port from the server in case it was started with port 0.
    return this.server ? (this.server.address() as AddressInfo).port : this.port;
  }

  /**
   * Get interface to job queues.
   */
  public getJobs(): GristJobs {
    const jobs = this._jobs || new GristBullMQJobs();
    return jobs;
  }

  /**
   * Get a url to an org that should be accessible by all signed-in users. For now, this
   * returns the base URL of the personal org (typically docs[-s]).
   */
  public getMergedOrgUrl(req: RequestWithLogin, pathname: string = '/'): string {
    return this._getOrgRedirectUrl(req, this._dbManager.mergedOrgDomain(), pathname);
  }

  public getPermitStore(): IPermitStore {
    if (!this._internalPermitStore) { throw new Error('no permit store available'); }
    return this._internalPermitStore;
  }

  public getExternalPermitStore(): IPermitStore {
    if (!this._externalPermitStore) { throw new Error('no permit store available'); }
    return this._externalPermitStore;
  }

  public getSessions(): Sessions {
    if (!this._sessions) { throw new Error('no sessions available'); }
    return this._sessions;
  }

  public getComm(): Comm {
    if (!this._comm) { throw new Error('no Comm available'); }
    return this._comm;
  }

  public getDeploymentType(): GristDeploymentType {
    return this._deploymentType;
  }

  public getHosts(): Hosts {
    if (!this._hosts) { throw new Error('no hosts available'); }
    return this._hosts;
  }

  public getActivations(): Activations {
    if (!this._activations) { throw new Error('no activations available'); }
    return this._activations;
  }

  public getHomeDBManager(): HomeDBManager {
    if (!this._dbManager) { throw new Error('no home db available'); }
    return this._dbManager;
  }

  public getStorageManager(): IDocStorageManager {
    if (!this._storageManager) { throw new Error('no storage manager available'); }
    return this._storageManager;
  }

  public getAuditLogger(): IAuditLogger {
    if (!this._auditLogger) { throw new Error('no audit logger available'); }
    return this._auditLogger;
  }

  public getDocManager(): DocManager {
    if (!this._docManager) { throw new Error('no document manager available'); }
    return this._docManager;
  }

  public getTelemetry(): ITelemetry {
    if (!this._telemetry) { throw new Error('no telemetry available'); }
    return this._telemetry;
  }

  public getWidgetRepository(): IWidgetRepository {
    if (!this._widgetRepository) { throw new Error('no widget repository available'); }
    return this._widgetRepository;
  }

  public hasNotifier(): boolean {
    return Boolean(this._notifier) && this._notifier !== EmptyNotifier;
  }

  public getNotifier(): INotifier {
    if (!this._notifier) { throw new Error('no notifier available'); }
    return this._notifier;
  }

  public getInstallAdmin(): InstallAdmin {
    if (!this._installAdmin) { throw new Error('no InstallAdmin available'); }
    return this._installAdmin;
  }

  public getAccessTokens() {
    if (this._accessTokens) { return this._accessTokens; }
    this.addDocWorkerMap();
    const cli = this._docWorkerMap.getRedisClient();
    this._accessTokens = new AccessTokens(cli);
    return this._accessTokens;
  }

  public getUpdateManager() {
    if (!this._updateManager) { throw new Error('no UpdateManager available'); }
    return this._updateManager;
  }

  public getBilling(): IBilling {
    if (!this._billing) {
      if (!this._dbManager) { throw new Error("need dbManager"); }
      this._billing = this.create.Billing(this._dbManager, this);
    }
    return this._billing;
  }

  public sendAppPage(req: express.Request, resp: express.Response, options: ISendAppPageOptions): Promise<void> {
    if (!this._sendAppPage) { throw new Error('no _sendAppPage method available'); }
    return this._sendAppPage(req, resp, options);
  }

  public addLogging() {
    if (this._check('logging')) { return; }
    if (!this._httpLoggingEnabled()) { return; }
    // Add a timestamp token that matches exactly the formatting of non-morgan logs.
    morganLogger.token('logTime', (req: Request) => log.timestamp());
    // Add an optional gristInfo token that can replace the url, if the url is sensitive.
    morganLogger.token('gristInfo', (req: RequestWithGristInfo) =>
                       req.gristInfo || req.originalUrl || req.url);
    morganLogger.token('host', (req: express.Request) => req.get('host'));
    morganLogger.token('body', (req: express.Request) =>
      req.is('application/json') ? JSON.stringify(req.body) : undefined
    );

    // For debugging, be careful not to enable logging in production (may log sensitive data)
    const shouldLogBody = isAffirmative(process.env.GRIST_LOG_HTTP_BODY);

    const msg = `:logTime :host :method :gristInfo ${shouldLogBody ? ':body ' : ''}` +
      ":status :response-time ms - :res[content-length]";
    // In hosted Grist, render json so logs retain more organization.
    function outputJson(tokens: any, req: any, res: any) {
      return JSON.stringify({
        timestamp: tokens.logTime(req, res),
        host: tokens.host(req, res),
        method: tokens.method(req, res),
        path: tokens.gristInfo(req, res),
        ...(shouldLogBody ? { body: tokens.body(req, res) } : {}),
        status: tokens.status(req, res),
        timeMs: parseFloat(tokens['response-time'](req, res)) || undefined,
        contentLength: parseInt(tokens.res(req, res, 'content-length'), 10) || undefined,
        altSessionId: req.altSessionId,
      });
    }
    this.app.use(morganLogger(process.env.GRIST_HOSTED_VERSION ? outputJson : msg, {
      skip: this._shouldSkipRequestLogging.bind(this)
    }));
  }

  public addHealthCheck() {
    if (this._check('health')) { return; }
    // Health check endpoint. if called with /hooks, testing hooks are required in order to be
    // considered healthy.  Testing hooks are used only in server started for tests, and
    // /status/hooks allows the tests to wait for them to be ready.
    // If db=1 query parameter is included, status will include the status of DB connection.
    // If redis=1 query parameter is included, status will include the status of the Redis connection.
    // If docWorkerRegistered=1 query parameter is included, status will include the status of the
    // doc worker registration in Redis.
    this.app.get('/status(/hooks)?', async (req, res) => {
      const checks = new Map<string, Promise<boolean>|boolean>();
      const timeout = optIntegerParam(req.query.timeout, 'timeout') || 10_000;

      // Check that the given promise resolves with no error within our timeout.
      const asyncCheck = async (promise: Promise<unknown>|undefined) => {
        if (!promise || await timeoutReached(timeout, promise) === true) {
          return false;
        }
        return promise.then(() => true, () => false);     // Success => true, rejection => false
      };

      if (req.path.endsWith('/hooks')) {
        checks.set('hooks', this._hasTestingHooks);
      }
      if (isParameterOn(req.query.db)) {
        checks.set('db', asyncCheck(this._dbManager.connection.query('SELECT 1')));
      }
      if (isParameterOn(req.query.redis)) {
        checks.set('redis', asyncCheck(this._docWorkerMap.getRedisClient()?.pingAsync()));
      }
      if (isParameterOn(req.query.docWorkerRegistered) && this.worker) {
        // Only check whether the doc worker is registered if we have a worker.
        // The Redis client may not be connected, but in this case this has to
        // be checked with the 'redis' parameter (the user may want to avoid
        // removing workers when connection is unstable).
        if (this._docWorkerMap.getRedisClient()?.connected) {
          checks.set('docWorkerRegistered', asyncCheck(
            this._docWorkerMap.isWorkerRegistered(this.worker).then(isRegistered => {
              if (!isRegistered) { throw new Error('doc worker not registered'); }
              return isRegistered;
            })
          ));
        }
      }
      if (isParameterOn(req.query.ready)) {
        checks.set('ready', this._isReady);
      }
      let extra = '';
      let ok = true;
      // If we had any extra check, collect their status to report them.
      if (checks.size > 0) {
        const results = await Promise.all(checks.values());
        ok = ok && results.every(r => r === true);
        const notes = Array.from(checks.keys(), (key, i) => `${key} ${results[i] ? 'ok' : 'not ok'}`);
        extra = ` (${notes.join(", ")})`;
      }

      if (this._healthy && ok) {
        this._healthCheckCounter++;
        res.status(200).send(`Grist ${this.name} is alive${extra}.`);
      } else {
        this._healthCheckCounter = 0;  // reset counter if we ever go internally unhealthy.
        res.status(500).send(`Grist ${this.name} is unhealthy${extra}.`);
      }
    });
  }

  /**
   *
   * Adds a /boot/$GRIST_BOOT_KEY page that shows diagnostics.
   * Accepts any /boot/... URL in order to let the front end
   * give some guidance if the user is stumbling around trying
   * to find the boot page, but won't actually provide diagnostics
   * unless GRIST_BOOT_KEY is set in the environment, and is present
   * in the URL.
   *
   * We take some steps to make the boot page available even when
   * things are going wrong, and should take more in future.
   *
   * When rendering the page a hardcoded 'boot' tag is used, which
   * is used to ensure that static assets are served locally and
   * we aren't relying on APP_STATIC_URL being set correctly.
   *
   * We use a boot key so that it is more acceptable to have this
   * boot page living outside of the authentication system, which
   * could be broken.
   *
   * TODO: there are some configuration problems that currently
   * result in Grist not running at all. ideally they would result in
   * Grist running in a limited mode that is enough to bring up the boot
   * page.
   *
   */
  public addBootPage() {
    if (this._check('boot')) { return; }
    this.app.get('/boot(/(:bootKey/?)?)?$', async (req, res) => {
      // Doing a good redirect is actually pretty subtle and we might
      // get it wrong, so just say /boot got moved.
      res.send('The /boot/KEY page is now /admin?boot-key=KEY');
    });
  }

  public getBootKey(): string|undefined {
    return appSettings.section('boot').flag('key').readString({
      envVar: 'GRIST_BOOT_KEY'
    });
  }

  public denyRequestsIfNotReady() {
    this.app.use((_req, res, next) => {
      if (!this._isReady) {
        // If ready() hasn't been called yet, don't continue, and
        // give a clear error. This is to avoid exposing the service
        // in a partially configured form.
        return res.status(503).json({error: 'Service unavailable during start up'});
      }
      next();
    });
  }

  public testAddRouter() {
    if (this._check('router')) { return; }
    this.app.get('/test/router', (req, res) => {
      const act = optStringParam(req.query.act, 'act') || 'none';
      const port = stringParam(req.query.port, 'port');  // port is trusted in mock; in prod it is not.
      if (act === 'add' || act === 'remove') {
        const host = `localhost:${port}`;
        return res.status(200).json({
          act,
          host,
          url: `http://${host}`,
          message: 'ok',
        });
      }
      return res.status(500).json({error: 'unrecognized action'});
    });
  }

  public addCleanup() {
    if (this._check('cleanup')) { return; }
    // Set up signal handlers. Note that nodemon sends SIGUSR2 to restart node.
    shutdown.cleanupOnSignals('SIGINT', 'SIGTERM', 'SIGHUP', 'SIGUSR2');

    // We listen for uncaughtExceptions / unhandledRejections, but do exit when they happen. It is
    // a strong recommendation, which seems best to follow
    // (https://nodejs.org/docs/latest-v18.x/api/process.html#warning-using-uncaughtexception-correctly).
    // We do try to shutdown cleanly (i.e. do any planned cleanup), which goes somewhat against
    // the recommendation to do only synchronous work.

    let counter = 0;

    // Note that this event catches also 'unhandledRejection' (origin should be either
    // 'uncaughtException' or 'unhandledRejection').
    process.on('uncaughtException', (err, origin) => {
      log.error(`UNHANDLED ERROR ${origin} (${counter}):`, err);
      if (counter === 0) {
        // Only call shutdown once. It's async and could in theory fail, in which case it would be
        // another unhandledRejection, and would get caught and reported by this same handler.
        void(shutdown.exit(1));
      }
      counter++;
    });
  }

  public addTagChecker() {
    if (this._check('tag', '!org')) { return; }
    // Handle requests that start with /v/TAG/ and set .tag property on them.
    this.tag = version.gitcommit;
    this.info.push(['tag', this.tag]);
    this.tagChecker = new TagChecker(this.tag);
    this.app.use(this.tagChecker.inspectTag);
  }

  /**
   * To allow routing to doc workers via the path, doc workers remove any
   * path prefix of the form /dw/...../ if present.  The prefix is not checked,
   * just removed unconditionally.
   * TODO: determine what the prefix should be, and check it, to catch bugs.
   */
  public stripDocWorkerIdPathPrefixIfPresent() {
    if (this._check('strip_dw', '!tag', '!org')) { return; }
    this.app.use((req, resp, next) => {
      const match = req.url.match(/^\/dw\/([-a-zA-Z0-9]+)([/?].*)?$/);
      if (match) { req.url = sanitizePathTail(match[2]); }
      next();
    });
  }

  public addOrg() {
    if (this._check('org', 'homedb', 'hosts')) { return; }
    this.app.use(this._hosts.extractOrg);
  }

  public setDirectory() {
    if (this._check('dir')) { return; }
    process.chdir(getUnpackedAppRoot(this.appRoot));
  }

  public get instanceRoot() {
    if (!this._instanceRoot) {
      this._instanceRoot = getInstanceRoot();
      this.info.push(['instanceRoot', this._instanceRoot]);
    }
    return this._instanceRoot;
  }

  public addStaticAndBowerDirectories() {
    if (this._check('static_and_bower', 'dir')) { return; }
    this.addTagChecker();
    // Grist has static help files, which may be useful for standalone app,
    // but for hosted grist the latest help is at support.getgrist.com.  Redirect
    // to this page for the benefit of crawlers which currently rank the static help
    // page link highly for historic reasons.
    this.app.use(/^\/help\//, expressWrap(async (req, res) => {
      res.redirect('https://support.getgrist.com');
    }));
    // If there is a directory called "static_ext", serve material from there
    // as well. This isn't used in grist-core but is handy for extensions such
    // as an Electron app.
    const staticExtDir = getAppPathTo(this.appRoot, 'static') + '_ext';
    const staticExtApp = fse.existsSync(staticExtDir) ?
      express.static(staticExtDir, serveAnyOrigin) : null;
    const staticApp = express.static(getAppPathTo(this.appRoot, 'static'), serveAnyOrigin);
    const bowerApp = express.static(getAppPathTo(this.appRoot, 'bower_components'), serveAnyOrigin);
    if (process.env.GRIST_LOCALES_DIR) {
      const locales = express.static(process.env.GRIST_LOCALES_DIR, serveAnyOrigin);
      this.app.use("/locales", this.tagChecker.withTag(locales));
    }
    if (staticExtApp) { this.app.use(this.tagChecker.withTag(staticExtApp)); }
    this.app.use(this.tagChecker.withTag(staticApp));
    this.app.use(this.tagChecker.withTag(bowerApp));
  }

  // Some tests rely on testFOO.html files being served.
  public addAssetsForTests() {
    if (this._check('testAssets', 'dir')) { return; }
    // Serve test[a-z]*.html for test purposes.
    this.app.use(/^\/(test[a-z]*.html)$/i, expressWrap(async (req, res) =>
      res.sendFile(req.params[0], {root: getAppPathTo(this.appRoot, 'static')})));
  }

  // Plugin operation relies currently on grist-plugin-api.js being available,
  // and with Grist's static assets to be also available on the untrusted
  // host.  The assets should be available without version tags, but not
  // at the root level - we nest them in /plugins/assets.
  public async addAssetsForPlugins() {
    if (this._check('pluginUntaggedAssets', 'dir')) { return; }
    this.app.use(/^\/(grist-plugin-api.js)$/, expressWrap(async (req, res) =>
      res.sendFile(req.params[0], {root: getAppPathTo(this.appRoot, 'static')})));
    // Plugins get access to static resources without a tag
    this.app.use(
      '/plugins/assets',
      limitToPlugins(this, express.static(getAppPathTo(this.appRoot, 'static'))));
    this.app.use(
      '/plugins/assets',
      limitToPlugins(this, express.static(getAppPathTo(this.appRoot, 'bower_components'))));
    // Serve custom-widget.html message for anyone.
    this.app.use(/^\/(custom-widget.html)$/, expressWrap(async (req, res) =>
      res.sendFile(req.params[0], {root: getAppPathTo(this.appRoot, 'static')})));
    this.addOrg();
    addPluginEndpoints(this, await this._addPluginManager());

    // Serve bundled custom widgets on the plugin endpoint.
    const places = getWidgetsInPlugins(this, '');
    if (places.length > 0) {
      // For all widgets served in place, replace any copies of
      // grist-plugin-api.js with this app's version of it.
      // This is perhaps a bit rude, but beats the alternative
      // of either using inconsistent bundled versions, or
      // requiring network access.
      this.app.use(/^\/widgets\/.*\/(grist-plugin-api.js)$/, expressWrap(async (req, res) =>
          res.sendFile(req.params[0], {root: getAppPathTo(this.appRoot, 'static')})));
    }
    for (const place of places) {
      this.app.use(
        '/widgets/' + place.pluginId, this.tagChecker.withTag(
          limitToPlugins(this, express.static(place.dir, serveAnyOrigin))
         )
       );
    }
  }

  // Prepare cache for managing org-to-host relationship.
  public addHosts() {
    if (this._check('hosts', 'homedb')) { return; }
    this._hosts = new Hosts(this._defaultBaseDomain, this._dbManager, this);
  }

  public async initHomeDBManager() {
    if (this._check('homedb')) { return; }
    this._dbManager = new HomeDBManager();
    this._dbManager.setPrefix(process.env.GRIST_ID_PREFIX || "");
    await this._dbManager.connect();
    await this._dbManager.initializeSpecialIds();
    // Report which database we are using, without sensitive credentials.
    this.info.push(['database', getDatabaseUrl(this._dbManager.connection.options, false)]);
    // If the installation appears to be new, give it an id and a creation date.
    this._activations = new Activations(this._dbManager);
    await this._activations.current();
    this._installAdmin = await this.create.createInstallAdmin(this._dbManager);
  }

  public addDocWorkerMap() {
    if (this._check('map')) { return; }
    this._docWorkerMap = getDocWorkerMap();
    this._internalPermitStore = this._docWorkerMap.getPermitStore('internal');
    this._externalPermitStore = this._docWorkerMap.getPermitStore('external');
  }

  // Set up the main express middleware used.  For a single user setup, without logins,
  // all this middleware is currently a no-op.
  public addAccessMiddleware() {
    if (this._check('middleware', 'map', 'loginMiddleware', isSingleUserMode() ? null : 'hosts')) { return; }

    if (!isSingleUserMode()) {
      const skipSession = appSettings.section('login').flag('skipSession').readBool({
        envVar: 'GRIST_IGNORE_SESSION',
      });
      // Middleware to redirect landing pages to preferred host
      this._redirectToHostMiddleware = this._hosts.redirectHost;
      // Middleware to add the userId to the express request object.
      this._userIdMiddleware = expressWrap(addRequestUser.bind(
        null, this._dbManager, this._internalPermitStore,
        {
          overrideProfile: this._loginMiddleware.overrideProfile?.bind(this._loginMiddleware),
            // Set this to false to stop Grist using a cookie for authentication purposes.
          skipSession,
          gristServer: this,
        }
      ));
      this._trustOriginsMiddleware = expressWrap(trustOriginHandler);
      // middleware to authorize doc access to the app. Note that this requires the userId
      // to be set on the request by _userIdMiddleware.
      this._docPermissionsMiddleware = expressWrap((...args) => this._docWorker.assertDocAccess(...args));
      this._redirectToLoginWithExceptionsMiddleware = redirectToLogin(true,
                                                                      this._getLoginRedirectUrl,
                                                                      this._getSignUpRedirectUrl,
                                                                      this._dbManager);
      this._redirectToLoginWithoutExceptionsMiddleware = redirectToLogin(false,
                                                                         this._getLoginRedirectUrl,
                                                                         this._getSignUpRedirectUrl,
                                                                         this._dbManager);
      this._redirectToLoginUnconditionally = redirectToLoginUnconditionally(this._getLoginRedirectUrl,
                                                                            this._getSignUpRedirectUrl);
      this._redirectToOrgMiddleware = tbind(this._redirectToOrg, this);
    } else {
      this._userIdMiddleware = noop;
      this._trustOriginsMiddleware = noop;
      // For standalone single-user Grist, documents are stored on-disk
      // with their filename equal to the document title, no document
      // aliases are possible, and there is no access control.
      // The _docPermissionsMiddleware is a no-op.
      // TODO We might no longer have any tests for isSingleUserMode, or modes of operation.
      this._docPermissionsMiddleware = noop;
      this._redirectToLoginWithExceptionsMiddleware = noop;
      this._redirectToLoginWithoutExceptionsMiddleware = noop;
      this._redirectToLoginUnconditionally = null;  // there is no way to log in.
      this._redirectToOrgMiddleware = noop;
      this._redirectToHostMiddleware = noop;
    }
  }

  /**
   * Add middleware common to all API endpoints (including forwarding ones).
   */
  public addApiMiddleware() {
    if (this._check('api-mw', 'middleware')) { return; }
    // API endpoints need req.userId and need to support requests from different subdomains.
    this.app.use("/api", this._userIdMiddleware);
    this.app.use("/api", this._trustOriginsMiddleware);
    this.app.use("/api", noCaching);
  }

  /**
   * Add error-handling middleware common to all API endpoints.
   */
  public addApiErrorHandlers() {
    if (this._check('api-error', 'api-mw')) { return; }

    // add a final not-found handler for api
    this.app.use("/api", (req, res) => {
      res.status(404).send({error: `not found: ${req.originalUrl}`});
    });

    // Add a final error handler for /api endpoints that reports errors as JSON.
    this.app.use('/api/auth', secureJsonErrorHandler);
    this.app.use('/api', jsonErrorHandler);
  }

  public addHomeApi() {
    if (this._check('api', 'homedb', 'json', 'api-mw')) { return; }

    // ApiServer's constructor adds endpoints to the app.
    // tslint:disable-next-line:no-unused-expression
    new ApiServer(this, this.app, this._dbManager, this._widgetRepository = buildWidgetRepository(this));
  }

  public addScimApi() {
    if (this._check('scim', 'api', 'homedb', 'json', 'api-mw')) { return; }

    const scimRouter = isAffirmative(process.env.GRIST_ENABLE_SCIM) ?
      buildScimRouter(this._dbManager, this._installAdmin) :
      () => {
        throw new ApiError('SCIM API is not enabled', 501);
      };

    this.app.use('/api/scim', scimRouter);
  }


  public addBillingApi() {
    if (this._check('billing-api', 'homedb', 'json', 'api-mw')) { return; }
    this.getBilling().addEndpoints(this.app);
    this.getBilling().addEventHandlers();
  }

  public async addBillingMiddleware() {
    if (this._check('activation', 'homedb')) { return; }
    await this.getBilling().addMiddleware?.(this.app);
  }

  /**
   * Add a /api/log endpoint that simply outputs client errors to our
   * logs.  This is a minimal placeholder for a special-purpose
   * service for dealing with client errors.
   */
  public addLogEndpoint() {
    if (this._check('log-endpoint', 'json', 'api-mw')) { return; }

    this.app.post('/api/log', async (req, resp) => {
      const mreq = req as RequestWithLogin;
      log.rawWarn('client error', {
        event: req.body.event,
        docId: req.body.docId,
        page: req.body.page,
        browser: req.body.browser,
        org: mreq.org,
        email: mreq.user && mreq.user.loginEmail,
        userId: mreq.userId,
        altSessionId: mreq.altSessionId,
      });
      return resp.status(200).send();
    });
  }

  public addAuditLogger() {
    if (this._check('audit-logger', 'homedb')) { return; }

    this._auditLogger = this.create.AuditLogger(this._dbManager, this);
  }

  public async addTelemetry() {
    if (this._check('telemetry', 'homedb', 'json', 'api-mw')) { return; }

    this._telemetry = this.create.Telemetry(this._dbManager, this);
    this._telemetry.addEndpoints(this.app);
    await this._telemetry.start();

    // Start up a monitor for memory and cpu usage.
    this._processMonitorStop = ProcessMonitor.start(this._telemetry);
  }

  public async close() {
    this._processMonitorStop?.();
    await this._updateManager?.clear();
    if (this.usage)  { await this.usage.close(); }
    if (this._hosts) { this._hosts.close(); }
    if (this._dbManager) {
      this._dbManager.removeAllListeners();
      this._dbManager.flushDocAuthCache();
    }
    if (this.server)      { this.server.close(); }
    if (this.httpsServer) { this.httpsServer.close(); }
    if (this.housekeeper) { await this.housekeeper.stop(); }
    if (this._jobs)       { await this._jobs.stop(); }
    await this._shutdown();
    if (this._accessTokens) { await this._accessTokens.close(); }
    // Do this after _shutdown, since DocWorkerMap is used during shutdown.
    if (this._docWorkerMap) { await this._docWorkerMap.close(); }
    if (this._sessionStore) { await this._sessionStore.close(); }
    if (this._auditLogger) { await this._auditLogger.close(); }
  }

  public addDocApiForwarder() {
    if (this._check('doc_api_forwarder', '!json', 'homedb', 'api-mw', 'map')) { return; }
    const docApiForwarder = new DocApiForwarder(this._docWorkerMap, this._dbManager, this);
    docApiForwarder.addEndpoints(this.app);
  }

  public addJsonSupport() {
    if (this._check('json')) { return; }
    this.app.use(express.json({limit: '1mb'}));  // Increase from the default 100kb
  }

  public addSessions() {
    if (this._check('sessions', 'loginMiddleware')) { return; }
    this.addTagChecker();
    this.addOrg();

    // Create the sessionStore and related objects.
    const {sessions, sessionMiddleware, sessionStore} = initGristSessions(getUnpackedAppRoot(this.instanceRoot), this);
    this.app.use(sessionMiddleware);
    this.app.use(signInStatusMiddleware);

    // Create an endpoint for making cookies during testing.
    this.app.get('/test/session', async (req, res) => {
      const mreq = req as RequestWithLogin;
      forceSessionChange(mreq.session);
      res.status(200).send(`Grist ${this.name} is alive and is interested in you.`);
    });

    this._sessions = sessions;
    this._sessionStore = sessionStore;
  }

  // Close connections and stop accepting new connections.  Remove server from any lists
  // it may be in.
  public async stopListening(mode: 'crash'|'clean' = 'clean') {
    if (!this._disabled) {
      if (mode === 'clean') {
        await this._shutdown();
        this._disabled = true;
      } else {
        this._disabled = true;
        if (this._comm) {
          this._comm.setServerActivation(false);
          this._comm.destroyAllClients();
        }
      }
      this.server.close();
      if (this.httpsServer) { this.httpsServer.close(); }
    }
  }

  public async createWorkerUrl(): Promise<{url: string, host: string}> {
    if (!process.env.GRIST_ROUTER_URL) {
      throw new Error('No service available to create worker url');
    }
    const w = await axios.get(process.env.GRIST_ROUTER_URL,
                              {params: {act: 'add', port: this.getOwnPort()}});
    log.info(`DocWorker registered itself via ${process.env.GRIST_ROUTER_URL} as ${w.data.url}`);
    const statusUrl = `${w.data.url}/status`;
    // We now wait for the worker to be available from the url that clients will
    // use to connect to it.  This may take some time.  The main delay is the
    // new target group and load balancer rule taking effect - typically 10-20 seconds.
    // If we don't wait, the worker will end up registered for work and clients
    // could end up trying to reach it to open documents - but the url they have
    // won't work.
    for (let tries = 0; tries < 600; tries++) {
      await delay(1000);
      try {
        await axios.get(statusUrl);
        return w.data;
      } catch (err) {
        log.debug(`While waiting for ${statusUrl} got error ${(err as Error).message}`);
      }
    }
    throw new Error(`Cannot connect to ${statusUrl}`);
  }

  // Accept new connections again.  Add server to any lists it needs to be in to get work.
  public async restartListening() {
    if (!this._docWorkerMap) { throw new Error('expected to have DocWorkerMap'); }
    await this.stopListening('clean');
    if (this._disabled) {
      if (this._storageManager) {
        this._storageManager.testReopenStorage();
      }
      this._comm.setServerActivation(true);
      if (this.worker) {
        await this._startServers(this.server, this.httpsServer, this.name, this.port, false);
        await this._addSelfAsWorker(this._docWorkerMap);
      }
      this._disabled = false;
    }
  }

  public async addLandingPages() {
    // TODO: check if isSingleUserMode() path can be removed from this method
    if (this._check('landing', 'map', isSingleUserMode() ? null : 'homedb')) { return; }
    this.addSessions();

    // Initialize _sendAppPage helper.
    this._sendAppPage = makeSendAppPage({
      server: this,
      staticDir: getAppPathTo(this.appRoot, 'static'),
      tag: this.tag,
      testLogin: isTestLoginAllowed(),
      baseDomain: this._defaultBaseDomain,
    });

    const forceLogin = appSettings.section('login').flag('forced').readBool({
      envVar: 'GRIST_FORCE_LOGIN',
    });

    const forcedLoginMiddleware = forceLogin ? this._redirectToLoginWithoutExceptionsMiddleware : noop;

    const welcomeNewUser: express.RequestHandler = isSingleUserMode() ?
      (req, res, next) => next() :
      expressWrap(async (req, res, next) => {
        const mreq = req as RequestWithLogin;
        const user = getUser(req);
        if (user && user.isFirstTimeUser) {
          log.debug(`welcoming user: ${user.name}`);
          // Reset isFirstTimeUser flag.
          await this._dbManager.updateUser(user.id, {isFirstTimeUser: false});

          // This is a good time to set some other flags, for showing a page with welcome question(s)
          // to this new user and recording their sign-up with Google Tag Manager. These flags are also
          // scoped to the user, but isFirstTimeUser has a dedicated DB field because it predates userPrefs.
          // Note that the updateOrg() method handles all levels of prefs (for user, user+org, or org).
          await this._dbManager.updateOrg(getScope(req), 0, {userPrefs: {
            showNewUserQuestions: true,
            recordSignUpEvent: true
          }});

          // Give a chance to the login system to react to the first visit after signup.
          this._loginMiddleware.onFirstVisit?.(req);

          // If we need to copy an unsaved document or template as part of sign-up, do so now
          // and redirect to it.
          const docId = await this._maybeCopyDocToHomeWorkspace(mreq, res);
          if (docId) {
            return res.redirect(this.getMergedOrgUrl(mreq, `/doc/${docId}`));
          }

          const domain = mreq.org ?? null;
          if (!process.env.GRIST_SINGLE_ORG && this._dbManager.isMergedOrg(domain)) {
            // We're logging in for the first time on the merged org; if the user has
            // access to other team sites, forward the user to a page that lists all
            // the teams they have access to.
            const result = await this._dbManager.getMergedOrgs(user.id, user.id, domain);
            const orgs = this._dbManager.unwrapQueryResult(result);
            if (orgs.length > 1 && mreq.path === '/') {
              // Only forward if the request is for the home page.
              return res.redirect(this.getMergedOrgUrl(mreq, '/welcome/teams'));
            }
          }
        }
        if (mreq.org && mreq.org.startsWith('o-')) {
          // We are on a team site without a custom subdomain.
          const orgInfo = this._dbManager.unwrapQueryResult(await this._dbManager.getOrg({userId: user.id}, mreq.org));

          // If the user is a billing manager for the org, and the org
          // is supposed to have a custom subdomain, forward the user
          // to a page to set it.

          // TODO: this is more or less a hack for AppSumo signup flow,
          // and could be removed if/when signup flow is revamped.

          // If "welcomeNewUser" is ever added to billing pages, we'd need
          // to avoid a redirect loop.

          if (orgInfo.billingAccount.isManager && orgInfo.billingAccount.getFeatures().vanityDomain) {
            const prefix = isOrgInPathOnly(req.hostname) ? `/o/${mreq.org}` : '';
            return res.redirect(`${prefix}/billing/payment?billingTask=signUpLite`);
          }
        }
        next();
      });

    attachAppEndpoint({
      app: this.app,
      middleware: [
        this._redirectToHostMiddleware,
        this._userIdMiddleware,
        forcedLoginMiddleware,
        this._redirectToLoginWithExceptionsMiddleware,
        this._redirectToOrgMiddleware,
        welcomeNewUser
      ],
      docMiddleware: [
        // Same as middleware, except without login redirect middleware.
        this._redirectToHostMiddleware,
        this._userIdMiddleware,
        forcedLoginMiddleware,
        this._redirectToOrgMiddleware,
        welcomeNewUser
      ],
      formMiddleware: [
        this._userIdMiddleware,
        forcedLoginMiddleware,
      ],
      forceLogin: this._redirectToLoginUnconditionally,
      docWorkerMap: isSingleUserMode() ? null : this._docWorkerMap,
      sendAppPage: this._sendAppPage,
      dbManager: this._dbManager,
      plugins : (await this._addPluginManager()).getPlugins(),
      gristServer: this,
    });
  }

  public async addLoginMiddleware() {
    if (this._check('loginMiddleware')) { return; }

    // TODO: We could include a third mock provider of login/logout URLs for better tests. Or we
    // could create a mock SAML identity provider for testing this using the SAML flow.
    const loginSystem = await this.resolveLoginSystem();
    this._loginMiddleware = await loginSystem.getMiddleware(this);
    this._getLoginRedirectUrl = tbind(this._loginMiddleware.getLoginRedirectUrl, this._loginMiddleware);
    this._getSignUpRedirectUrl = tbind(this._loginMiddleware.getSignUpRedirectUrl, this._loginMiddleware);
    this._getLogoutRedirectUrl = tbind(this._loginMiddleware.getLogoutRedirectUrl, this._loginMiddleware);
    const wildcardMiddleware = this._loginMiddleware.getWildcardMiddleware?.();
    if (wildcardMiddleware?.length) {
        this.app.use(wildcardMiddleware);
    }
  }

  public addComm() {
    if (this._check('comm', 'start', 'homedb', 'loginMiddleware')) { return; }
    this._comm = new Comm(this.server, {
      settings: {},
      sessions: this._sessions,
      hosts: this._hosts,
      loginMiddleware: this._loginMiddleware,
      httpsServer: this.httpsServer,
      i18Instance: this.i18Instance
    });
  }
  /**
   * Add endpoint that servers a javascript file with various api keys that
   * are used by the client libraries.
   */
  public addClientSecrets() {
    if (this._check('clientSecret')) { return; }
    this.app.get('/client-secret.js', expressWrap(async (req, res) => {
      const config = this.getGristConfig();
      // Currently we are exposing only Google keys.
      // Those keys are eventually visible by the client, but should be usable
      // only from Grist's domains.
      const secrets = {
        googleClientId: config.googleClientId,
      };
      res.set('Content-Type', 'application/javascript');
      res.status(200);
      res.send(`
        window.gristClientSecret = ${JSON.stringify(secrets)}
      `);
    }));
  }

  public async addLoginRoutes() {
    if (this._check('login', 'org', 'sessions', 'homedb', 'hosts')) { return; }
    // TODO: We do NOT want Comm here at all, it's only being used for handling sessions, which
    // should be factored out of it.
    this.addComm();

    const signinMiddleware = this._loginMiddleware.getLoginOrSignUpMiddleware ?
      this._loginMiddleware.getLoginOrSignUpMiddleware() :
      [];
    this.app.get('/login', ...signinMiddleware, expressWrap(this._redirectToLoginOrSignup.bind(this, {
      signUp: false,
    })));
    this.app.get('/signup', ...signinMiddleware, expressWrap(this._redirectToLoginOrSignup.bind(this, {
      signUp: true,
    })));
    this.app.get('/signin', ...signinMiddleware, expressWrap(this._redirectToLoginOrSignup.bind(this, {})));

    if (isTestLoginAllowed()) {
      // This is an endpoint for the dev environment that lets you log in as anyone.
      // For a standard dev environment, it will be accessible at localhost:8080/test/login
      // and localhost:8080/o/<org>/test/login.  Only available when GRIST_TEST_LOGIN is set.
      // Handy when without network connectivity to reach Cognito.

      log.warn("Adding a /test/login endpoint because GRIST_TEST_LOGIN is set. " +
        "Users will be able to login as anyone.");

      this.app.get('/test/login', expressWrap(async (req, res) => {
        log.warn("Serving unauthenticated /test/login endpoint, made available because GRIST_TEST_LOGIN is set.");

        // Query parameter is called "username" for compatibility with Cognito.
        const email = optStringParam(req.query.username, 'username');
        if (email) {
          const redirect = optStringParam(req.query.next, 'next');
          const profile: UserProfile = {
            email,
            name: optStringParam(req.query.name, 'name') || email,
          };
          const url = new URL(redirect || getOrgUrl(req));
          // Make sure we update session for org we'll be redirecting to.
          const {org} = await this._hosts.getOrgInfoFromParts(url.hostname, url.pathname);
          const scopedSession = this._sessions.getOrCreateSessionFromRequest(req, { org });
          await scopedSession.updateUserProfile(req, profile);
          this._sessions.clearCacheIfNeeded({email, org});
          if (redirect) { return res.redirect(redirect); }
        }
        res.send(`<!doctype html>
          <html><body>
          <div class="modal-content-desktop">
            <h1>A Very Credulous Login Page</h1>
            <p>
              A minimal login screen to facilitate testing.
              I'll believe anything you tell me.
            </p>
            <form>
              <div>Email <input type=text name=username placeholder=email /></div>
              <div>Name <input type=text name=name placeholder=name /></div>
              <div>Dummy password <input type=text name=password placeholder=unused ></div>
              <input type=hidden name=next value="${req.query.next || ''}">
              <div><input type=submit name=signInSubmitButton value=login></div>
            </form>
          </div>
          </body></html>
       `);
      }));
    }

    this.app.get('/logout', ...this._logoutMiddleware(), expressWrap(async (req, resp) => {
      const signedOutUrl = new URL(getOrgUrl(req) + 'signed-out');
      const redirectUrl = await this._getLogoutRedirectUrl(req, signedOutUrl);
      resp.redirect(redirectUrl);
    }));

    // Add a static "signed-out" page. This is where logout typically lands (e.g. after redirecting
    // through SAML).
    this.app.get('/signed-out', expressWrap((req, resp) =>
      this._sendAppPage(req, resp, {path: 'error.html', status: 200, config: {errPage: 'signed-out'}})));

    const comment = await this._loginMiddleware.addEndpoints(this.app);
    this.info.push(['loginMiddlewareComment', comment]);

    addDiscourseConnectEndpoints(this.app, {
      userIdMiddleware: this._userIdMiddleware,
      redirectToLogin: this._redirectToLoginWithoutExceptionsMiddleware,
    });
  }

  public async addTestingHooks(workerServers?: FlexServer[]) {
    this._check('testinghooks', 'comm');
    if (process.env.GRIST_TESTING_SOCKET) {
      await startTestingHooks(process.env.GRIST_TESTING_SOCKET, this.port, this._comm, this,
                              workerServers || []);
      this._hasTestingHooks = true;
    }
  }

  // Returns a Map from docId to number of connected clients for each doc.
  public async getDocClientCounts(): Promise<Map<string, number>> {
    return this._docManager ? this._docManager.getDocClientCounts() : new Map();
  }

  // allow the document manager to be specified externally, for convenience in testing.
  public testSetDocManager(docManager: DocManager) {
    this._docManager = docManager;
  }

  // Add document-related endpoints and related support.
  public async addDoc() {
    this._check('doc', 'start', 'tag', 'json', isSingleUserMode() ?
      null : 'homedb', 'api-mw', 'map', 'telemetry');
    // add handlers for cleanup, if we are in charge of the doc manager.
    if (!this._docManager) { this.addCleanup(); }
    await this.addLoginMiddleware();
    this.addComm();

    await this.create.configure?.();

    if (!isSingleUserMode()) {
      const externalStorage = appSettings.section('externalStorage');
      const haveExternalStorage = Object.values(externalStorage.nested)
        .some(storage => storage.flag('active').getAsBool());
      const disabled = externalStorage.flag('disable')
        .read({ envVar: 'GRIST_DISABLE_S3' }).getAsBool();
      if (disabled || !haveExternalStorage) {
        this._disableExternalStorage = true;
        externalStorage.flag('active').set(false);
      }
      await this.create.checkBackend?.();
      const workers = this._docWorkerMap;
      const docWorkerId = await this._addSelfAsWorker(workers);

      const storageManager = await this.create.createHostedDocStorageManager(
        this.docsRoot, docWorkerId, this._disableExternalStorage, workers, this._dbManager, this.create.ExternalStorage
      );
      this._storageManager = storageManager;
    } else {
      const samples = getAppPathTo(this.appRoot, 'public_samples');
      const storageManager = await this.create.createLocalDocStorageManager(
        this.docsRoot, samples, this._comm, this.create.Shell?.()
      );
      this._storageManager = storageManager;
    }

    const pluginManager = await this._addPluginManager();

    const storeOptions = await checkAvailabilityAttachmentStoreOptions(this.create.getAttachmentStoreOptions());
    log.info("Attachment store backend availability", {
      available: storeOptions.available.map(option => option.name),
      unavailable: storeOptions.unavailable.map(option => option.name),
    });

    this._attachmentStoreProvider = this._attachmentStoreProvider || new AttachmentStoreProvider(
      storeOptions.available,
      (await this.getActivations().current()).id,
    );
    this._docManager = this._docManager || new DocManager(this._storageManager,
      pluginManager,
      this._dbManager,
      this._attachmentStoreProvider,
      this);
    const docManager = this._docManager;

    shutdown.addCleanupHandler(null, this._shutdown.bind(this), 25000, 'FlexServer._shutdown');

    if (!isSingleUserMode()) {
      this._comm.registerMethods({
        openDoc:                  docManager.openDoc.bind(docManager),
      });
      this._serveDocPage();
    }

    // Attach docWorker endpoints and Comm methods.
    const docWorker = new DocWorker(this._dbManager, {comm: this._comm, gristServer: this});
    this._docWorker = docWorker;

    // Register the websocket comm functions associated with the docworker.
    docWorker.registerCommCore();
    docWorker.registerCommPlugin();

    // Doc-specific endpoints require authorization; collect the relevant middleware in one list.
    const docAccessMiddleware = [
      this._userIdMiddleware,
      this._docPermissionsMiddleware,
      this.tagChecker.requireTag
    ];

    this._addSupportPaths(docAccessMiddleware);

    if (!isSingleUserMode()) {
      addDocApiRoutes(this.app, docWorker, this._docWorkerMap, docManager, this._dbManager,
                      this._attachmentStoreProvider, this);
    }
  }

  public async getSandboxInfo(): Promise<SandboxInfo> {
    if (this._sandboxInfo) { return this._sandboxInfo; }

    const flavor = process.env.GRIST_SANDBOX_FLAVOR || 'unknown';
    const info = this._sandboxInfo = {
      flavor,
      configured: flavor !== 'unsandboxed',
      functional: false,
      effective: false,
      sandboxed: false,
      lastSuccessfulStep: 'none',
    } as SandboxInfo;
    // Only meaningful on instances that handle documents.
    if (!this._docManager) { return info; }
    try {
      const sandbox = createSandbox({
        server: this,
        docId: 'test',  // The id is just used in logging - no
                        // document is created or read at this level.
        // In olden times, and in SaaS, Python 2 is supported. In modern
        // times Python 2 is long since deprecated and defunct.
        preferredPythonVersion: '3',
      });
      info.flavor = sandbox.getFlavor();
      info.configured = info.flavor !== 'unsandboxed';
      info.lastSuccessfulStep = 'create';
      const result = await sandbox.pyCall('get_version');
      if (typeof result !== 'number') {
        throw new Error(`Expected a number: ${result}`);
      }
      info.lastSuccessfulStep = 'use';
      await sandbox.shutdown();
      info.lastSuccessfulStep = 'all';
      info.functional = true;
      info.effective = ![ 'skip', 'unsandboxed' ].includes(info.flavor);
    } catch (e) {
      info.error = String(e);
    }
    return info;
  }

  public getInfo(key: string): any {
    const infoPair = this.info.find(([keyToCheck]) => key === keyToCheck);
    return infoPair?.[1];
  }

  public disableExternalStorage() {
    if (this.deps.has('doc')) {
      throw new Error('disableExternalStorage called too late');
    }
    this._disableExternalStorage = true;
  }

  public addAccountPage() {
    const middleware = [
      this._redirectToHostMiddleware,
      this._userIdMiddleware,
      this._redirectToLoginWithoutExceptionsMiddleware
    ];

    this.app.get('/account', ...middleware, expressWrap(async (req, resp) => {
      return this._sendAppPage(req, resp, {path: 'app.html', status: 200, config: {}});
    }));

    const createDoom = async () => {
      const dbManager = this.getHomeDBManager();
      const permitStore = this.getPermitStore();
      const notifier = this.getNotifier();
      const loginSystem = await this.resolveLoginSystem();
      const homeUrl = this.getHomeInternalUrl().replace(/\/$/, '');
      return new Doom(dbManager, permitStore, notifier, loginSystem, homeUrl);
    };

    if (isAffirmative(process.env.GRIST_ACCOUNT_CLOSE)) {
      this.app.delete('/api/doom/account', expressWrap(async (req, resp) => {
        // Make sure we have a valid user authenticated user here.
        const userId = getUserId(req);

        // Make sure we are deleting the correct user account (and not the anonymous user)
        const requestedUser = integerParam(req.query.userid, 'userid');
        if (requestedUser !== userId || isAnonymousUser(req))  {
          // This probably shouldn't happen, but if user has already deleted the account and tries to do it
          // once again in a second tab, we might end up here. In that case we are returning false to indicate
          // that account wasn't deleted.
          return resp.status(200).json(false);
        }

        // We are a valid user, we can proceed with the deletion. Note that we will
        // delete user as an admin, as we need to remove other resources that user
        // might not have access to.

        // Reuse Doom cli tool for account deletion. It won't allow to delete account if it has access
        // to other (not public) team sites.
        const doom = await createDoom();
        const {data} = await doom.deleteUser(userId);
        if (data) { this._logDeleteUserEvents(req as RequestWithLogin, data); }
        return resp.status(200).json(true);
      }));

      this.app.get('/account-deleted', ...this._logoutMiddleware(), expressWrap((req, resp) => {
        return this._sendAppPage(req, resp, {path: 'error.html', status: 200, config: {errPage: 'account-deleted'}});
      }));

      this.app.delete('/api/doom/org', expressWrap(async (req, resp) => {
        const mreq = req as RequestWithLogin;
        const orgDomain = getOrgFromRequest(req);
        if (!orgDomain) { throw new ApiError("Cannot determine organization", 400); }

        if (this._dbManager.isMergedOrg(orgDomain)) {
          throw new ApiError("Cannot delete a personal site", 400);
        }

        // Get org from the server.
        const query = await this._dbManager.getOrg(getScope(mreq), orgDomain);
        const org = this._dbManager.unwrapQueryResult(query);

        if (!org || org.ownerId) {
          // This shouldn't happen, but just in case test it.
          throw new ApiError("Cannot delete an org with an owner", 400);
        }

        if (!org.billingAccount.isManager) {
          throw new ApiError("Only billing manager can delete a team site", 403);
        }

        // Reuse Doom cli tool for org deletion. Note, this removes everything as a super user.
        const deletedOrg = structuredClone(org);
        const doom = await createDoom();
        await doom.deleteOrg(org.id);
        this._logDeleteSiteEvents(mreq, deletedOrg);
        return resp.status(200).send();
      }));
    }
  }

  public addBillingPages() {
    const middleware = [
      this._redirectToHostMiddleware,
      this._userIdMiddleware,
      this._redirectToLoginWithoutExceptionsMiddleware
    ];

    this.getBilling().addPages(this.app, middleware);
  }

  /**
   * Add billing webhooks.  Strip signatures sign the raw body of the message, so
   * we need to get these webhooks in before the bodyParser is added to parse json.
   */
  public addEarlyWebhooks() {
    if (this._check('webhooks', 'homedb', '!json')) { return; }
    this.getBilling().addWebhooks(this.app);
  }

  public addWelcomePaths() {
    const middleware = [
      this._redirectToHostMiddleware,
      this._userIdMiddleware,
      this._redirectToLoginWithoutExceptionsMiddleware,
    ];

    // These are some special-purpose welcome pages, with no middleware.
    this.app.get(/\/welcome\/(signup|verify|teams|select-account)/, expressWrap(async (req, resp, next) => {
      return this._sendAppPage(req, resp, {path: 'app.html', status: 200, config: {}, googleTagManager: 'anon'});
    }));

    /**
     * A nuanced redirecting endpoint. For example, on docs.getgrist.com it does:
     * 1) If logged in and no team site -> https://docs.getgrist.com/
     * 2) If logged in and has team sites -> https://docs.getgrist.com/welcome/teams
     * 3) If logged out but has a cookie -> /login, then 1 or 2
     * 4) If entirely unknown -> /signup
     */
    this.app.get('/welcome/start', [
      this._redirectToHostMiddleware,
      this._userIdMiddleware,
    ], expressWrap(async (req, resp, next) => {
      if (isAnonymousUser(req)) {
        return this._redirectToLoginOrSignup({
          nextUrl: new URL(getOrgUrl(req, '/welcome/start')),
        }, req, resp);
      }

      await this._redirectToHomeOrWelcomePage(req as RequestWithLogin, resp);
    }));

    /**
     * Like /welcome/start, but doesn't redirect anonymous users to sign in.
     *
     * Used by the client when the last site the user visited is unknown, and
     * a suitable site is needed for the home page.
     *
     * For example, on templates.getgrist.com it does:
     * 1) If logged in and no team site -> https://docs.getgrist.com/
     * 2) If logged in and has team sites -> https://docs.getgrist.com/welcome/teams
     * 3) If logged out -> https://docs.getgrist.com/
     */
    this.app.get('/welcome/home', [
      this._redirectToHostMiddleware,
      this._userIdMiddleware,
    ], expressWrap(async (req, resp) => {
      const mreq = req as RequestWithLogin;
      if (isAnonymousUser(req)) {
        return resp.redirect(this.getMergedOrgUrl(mreq));
      }

      await this._redirectToHomeOrWelcomePage(mreq, resp, {redirectToMergedOrg: true});
    }));

    this.app.post('/welcome/info', ...middleware, expressWrap(async (req, resp, next) => {
      const userId = getUserId(req);
      const user = getUser(req);
      const orgName = stringParam(req.body.org_name, 'org_name');
      const orgRole = stringParam(req.body.org_role, 'org_role');
      const useCases = stringArrayParam(req.body.use_cases, 'use_cases');
      const useOther = stringParam(req.body.use_other, 'use_other');
      const row = {
        UserID: userId,
        Name: user.name,
        Email: user.loginEmail,
        org_name: orgName,
        org_role: orgRole,
        use_cases: ['L', ...useCases],
        use_other: useOther,
      };
      try {
        await this._recordNewUserInfo(row);
      } catch (e) {
        // If we failed to record, at least log the data, so we could potentially recover it.
        log.rawWarn(`Failed to record new user info: ${e.message}`, {newUserQuestions: row});
      }
      const nonOtherUseCases = useCases.filter(useCase => useCase !== 'Other');
      for (const useCase of [...nonOtherUseCases, ...(useOther ? [`Other - ${useOther}`] : [])]) {
        this.getTelemetry().logEvent(req as RequestWithLogin, 'answeredUseCaseQuestion', {
          full: {
            userId,
            useCase,
          },
        });
      }

      resp.status(200).send();
    }), jsonErrorHandler); // Add a final error handler that reports errors as JSON.
  }

  public finalizeEndpoints() {
    this.addApiErrorHandlers();

    // add a final non-found handler for other content.
    this.app.use("/", expressWrap((req, resp) => {
      if (this._sendAppPage) {
        return this._sendAppPage(req, resp, {path: 'error.html', status: 404, config: {errPage: 'not-found'}});
      } else {
        return resp.status(404).json({error: 'not found'});
      }
    }));

    // add a final error handler
    this.app.use(async (err: any, req: express.Request, resp: express.Response, next: express.NextFunction) => {
      // Delegate to default error handler when headers have already been sent, as express advises
      // at https://expressjs.com/en/guide/error-handling.html#the-default-error-handler.
      // Also delegates if no _sendAppPage method has been configured.
      if (resp.headersSent || !this._sendAppPage) { return next(err); }
      try {
        const errPage = (
          err.status === 403 ? 'access-denied' :
          err.status === 404 ? 'not-found' :
          'other-error'
        );
        const config = {errPage, errMessage: err.message || err};
        await this._sendAppPage(req, resp, {path: 'error.html', status: err.status || 400, config});
      } catch (error) {
        return next(error);
      }
    });
  }

  /**
   * Check whether there's a local plugin port.
   */
  public servesPlugins() {
    if (this._servesPlugins === undefined) {
      throw new Error('do not know if server will serve plugins');
    }
    return this._servesPlugins;
  }

  /**
   * Declare that there will be a local plugin port.
   */
  public setServesPlugins(flag: boolean) {
    this._servesPlugins = flag;
  }

  /**
   * Get the base URL for plugins. Throws an error if the URL is not
   * yet available.
   */
  public getPluginUrl() {
    if (!this._pluginUrlReady) {
      throw new Error('looked at plugin url too early');
    }
    return this._pluginUrl;
  }

  public getPlugins() {
    if (!this._pluginManager) {
      throw new Error('plugin manager not available');
    }
    return this._pluginManager.getPlugins();
  }

  public async finalizePlugins(userPort: number|null) {
    if (isAffirmative(process.env.GRIST_TRUST_PLUGINS)) {
      this._pluginUrl = this.getDefaultHomeUrl();
    } else if (userPort !== null) {
      // If plugin content is served from same host but on different port,
      // run webserver on that port
      const ports = await this.startCopy('pluginServer', userPort);
      // If Grist is running on a desktop, directly on the host, it
      // can be convenient to leave the user port free for the OS to
      // allocate by using GRIST_UNTRUSTED_PORT=0. But we do need to
      // remember how to contact it.
      if (process.env.APP_UNTRUSTED_URL === undefined) {
        const url = new URL(this.getOwnUrl());
        url.port = String(userPort || ports.serverPort);
        this._pluginUrl = url.href;
      }
    }
    this.info.push(['pluginUrl', this._pluginUrl]);
    this.info.push(['willServePlugins', this._servesPlugins]);
    this._pluginUrlReady = true;
    const repo = buildWidgetRepository(this, { localOnly: true });
    this._bundledWidgets = await repo.getWidgets();
  }

  public getBundledWidgets(): ICustomWidget[] {
    if (!this._bundledWidgets) {
      throw new Error('bundled widgets accessed too early');
    }
    return this._bundledWidgets;
  }

  public summary() {
    for (const [label, value] of this.info) {
      log.info("== %s: %s", label, value);
    }
    for (const item of appSettings.describeAll()) {
      const txt =
        ((item.value !== undefined) ? String(item.value) : '-') +
        (item.foundInEnvVar ? ` [${item.foundInEnvVar}]` : '') +
        (item.usedDefault ? ' [default]' : '') +
        ((item.wouldFindInEnvVar && !item.foundInEnvVar) ? ` [${item.wouldFindInEnvVar}]` : '');
      log.info("== %s: %s", item.name, txt);
    }
  }

  public ready() {
    this._isReady = true;
  }

  public checkOptionCombinations() {
    // Check for some bad combinations we should warn about.
    const allowedWebhookDomains = appSettings.section('integrations').flag('allowedWebhookDomains').readString({
      envVar: 'ALLOWED_WEBHOOK_DOMAINS',
    });
    const proxy = appSettings.section('integrations').flag('proxy').readString({
      envVar: 'GRIST_HTTPS_PROXY',
    });
    // If all webhook targets are accepted, and no proxy is defined, issue
    // a warning. This warning can be removed by explicitly setting the proxy
    // to the empty string.
    if (allowedWebhookDomains === '*' && proxy === undefined) {
      log.warn("Setting an ALLOWED_WEBHOOK_DOMAINS wildcard without a GRIST_HTTPS_PROXY exposes your internal network");
    }
  }

  public async start() {
    if (this._check('start')) { return; }

    const servers = this._createServers();
    this.server = servers.server;
    this.httpsServer = servers.httpsServer;
    await this._startServers(this.server, this.httpsServer, this.name, this.port, true);
  }

  public addNotifier() {
    if (this._check('notifier', 'start', 'homedb')) { return; }
    // TODO: make Notifier aware of base domains, rather than sending emails with default
    // base domain.
    // Most notifications are ultimately triggered by requests with a base domain in them,
    // and all that is needed is a refactor to pass that info along.  But there is also the
    // case of notification(s) from stripe.  May need to associate a preferred base domain
    // with org/user and persist that?
    this._notifier = this.create.Notifier(this._dbManager, this);
  }

  public getGristConfig(): GristLoadConfig {
    return makeGristConfig({
      homeUrl: this.getDefaultHomeUrl(),
      extra: {},
      baseDomain: this._defaultBaseDomain,
    });
  }

  /**
   * Get a url for a team site.
   */
  public async getOrgUrl(orgKey: string|number): Promise<string> {
    const org = await this.getOrg(orgKey);
    return this.getResourceUrl(org);
  }

  public async getOrg(orgKey: string|number) {
    if (!this._dbManager) { throw new Error('database missing'); }
    const org = await this._dbManager.getOrg({
      userId: this._dbManager.getPreviewerUserId(),
      showAll: true
    }, orgKey);
    return this._dbManager.unwrapQueryResult(org);
  }

  /**
   * Get a url for an organization, workspace, or document.
   */
  public async getResourceUrl(resource: Organization|Workspace|Document,
                              purpose?: 'api'|'html'): Promise<string> {
    if (!this._dbManager) { throw new Error('database missing'); }
    const gristConfig = this.getGristConfig();
    const state: IGristUrlState = {};
    let org: Organization;
    if (resource instanceof Organization) {
      org = resource;
    } else if (resource instanceof Workspace) {
      org = resource.org;
      state.ws = resource.id;
    } else {
      org = resource.workspace.org;
      state.doc = resource.urlId || resource.id;
      state.slug = getSlugIfNeeded(resource);
    }
    state.org = this._dbManager.normalizeOrgDomain(org.id, org.domain, org.ownerId);
    state.api = purpose === 'api';
    if (!gristConfig.homeUrl) { throw new Error('Computing a resource URL requires a home URL'); }
    return encodeUrl(gristConfig, state, new URL(gristConfig.homeUrl));
  }

  public addUsage() {
    if (this._check('usage', 'start', 'homedb')) { return; }
    this.usage = new Usage(this._dbManager);
  }

  public async addHousekeeper() {
    if (this._check('housekeeper', 'start', 'homedb', 'map', 'json', 'api-mw')) { return; }
    const store = this._docWorkerMap;
    this.housekeeper = new Housekeeper(this._dbManager, this, this._internalPermitStore, store);
    this.housekeeper.addEndpoints(this.app);
    await this.housekeeper.start();
  }

  public async startCopy(name2: string, port2: number): Promise<{
    serverPort: number,
    httpsServerPort?: number,
  }>{
    const servers = this._createServers();
    return this._startServers(servers.server, servers.httpsServer, name2, port2, true);
  }

  /**
   * Close all documents currently held open.
   */
  public async closeDocs(): Promise<void> {
    if (this._docManager) {
      return this._docManager.shutdownAll();
    }
  }

  public addGoogleAuthEndpoint() {
    if (this._check('google-auth')) { return; }
    const messagePage = makeMessagePage(getAppPathTo(this.appRoot, 'static'));
    addGoogleAuthEndpoint(this.app, messagePage);
  }

  /**
   * Adds early API.
   *
   * These API endpoints are intentionally added before other middleware to
   * minimize the impact of failures during startup. This includes, for
   * example, endpoints used by the Admin Panel for status checks.
   *
   * It's also desirable for some endpoints to be loaded early so that they
   * can set their own middleware, before any defaults are added.
   * For example, `addJsonSupport` enforces strict parsing of JSON, but a
   * handful of endpoints need relaxed parsing (e.g. /configs).
   */
  public addEarlyApi() {
    if (this._check('early-api', 'api-mw', 'homedb', '!json')) { return; }

    attachEarlyEndpoints({
      app: this.app,
      gristServer: this,
      userIdMiddleware: this._userIdMiddleware,
    });
  }

  public addConfigEndpoints() {
    // Need to be an admin to change the Grist config
    const requireInstallAdmin = this.getInstallAdmin().getMiddlewareRequireAdmin();

    const configBackendAPI = new ConfigBackendAPI();
    configBackendAPI.addEndpoints(this.app, requireInstallAdmin);
  }

  // Get the HTML template sent for document pages.
  public async getDocTemplate(): Promise<DocTemplate> {
    const page = await fse.readFile(path.join(getAppPathTo(this.appRoot, 'static'),
                                              'app.html'), 'utf8');
    return {
      page,
      tag: this.tag
    };
  }

  public getTag(): string {
    if (!this.tag) {
      throw new Error('getTag called too early');
    }
    return this.tag;
  }

  /**
   * Make sure external storage of all docs is up to date.
   */
  public async testFlushDocs() {
    const assignments = await this._docWorkerMap.getAssignments(this.worker.id);
    for (const assignment of assignments) {
      await this._storageManager.flushDoc(assignment);
    }
  }

  public resolveLoginSystem() {
    return isTestLoginAllowed() ?
      getTestLoginSystem() : this._getLoginSystem();
  }

  public addUpdatesCheck() {
    if (this._check('update', 'json')) { return; }

    // For now we only are active for sass deployments.
    if (this._deploymentType !== 'saas') { return; }

    this._updateManager = new UpdateManager(this.app, this);
    this._updateManager.addEndpoints();
  }

  public setRestrictedMode(restrictedMode = true) {
    this.getHomeDBManager().setReadonly(restrictedMode);
  }

  // Adds endpoints that support imports and exports.
  private _addSupportPaths(docAccessMiddleware: express.RequestHandler[]) {
    if (!this._docWorker) { throw new Error("need DocWorker"); }

    const basicMiddleware = [this._userIdMiddleware, this.tagChecker.requireTag];

    // Add the handling for the /upload route. Most uploads are meant for a DocWorker: they are put
    // in temporary files, and the DocWorker needs to be on the same machine to have access to them.
    // This doesn't check for doc access permissions because the request isn't tied to a document.
    addUploadRoute(this, this.app, this._docWorkerMap, this._trustOriginsMiddleware, ...basicMiddleware);

    this.app.get('/attachment', ...docAccessMiddleware,
      expressWrap(async (req, res) => this._docWorker.getAttachment(req, res)));
  }

  private _check(part: string, ...precedents: Array<string|null>) {
    if (this.deps.has(part)) { return true; }
    for (const precedent of precedents) {
      if (!precedent) { continue; }
      if (precedent[0] === '!') {
        const antecedent = precedent.slice(1);
        if (this._has(antecedent)) {
          throw new Error(`${part} is needed before ${antecedent}`);
        }
      } else if (!this._has(precedent)) {
        throw new Error(`${precedent} is needed before ${part}`);
      }
    }
    this.deps.add(part);
    return false;
  }

  private _has(part: string) {
    return this.deps.has(part);
  }

  private async _addSelfAsWorker(workers: IDocWorkerMap): Promise<string> {
    try {
      this._healthy = true;
      // Check if this is the first time calling this method.  In production,
      // it always will be.  In testing, we may disconnect and reconnect the
      // worker.  We only need to determine docWorkerId and this.worker once.
      if (!this.worker) {

        if (process.env.GRIST_ROUTER_URL) {
          // register ourselves with the load balancer first.
          const w = await this.createWorkerUrl();
          const url = `${w.url}/v/${this.tag}/`;
          // TODO: we could compute a distinct internal url here.
          this.worker = {
            id: w.host,
            publicUrl: url,
            internalUrl: url,
          };
        } else {
          const url = (process.env.APP_DOC_URL || this.getOwnUrl()) + `/v/${this.tag}/`;
          this.worker = {
            // The worker id should be unique to this worker.
            id: process.env.GRIST_DOC_WORKER_ID || `testDocWorkerId_${this.port}`,
            publicUrl: url,
            internalUrl: process.env.APP_DOC_INTERNAL_URL || url,
          };
        }
        this.info.push(['docWorkerId', this.worker.id]);

        if (process.env.GRIST_WORKER_GROUP) {
          this.worker.group = process.env.GRIST_WORKER_GROUP;
        }
      } else {
        if (process.env.GRIST_ROUTER_URL) {
          await this.createWorkerUrl();
        }
      }
      await workers.addWorker(this.worker);
      await workers.setWorkerAvailability(this.worker.id, true);
    } catch (err) {
      this._healthy = false;
      throw err;
    }
    return this.worker.id;
  }

  private async _removeSelfAsWorker(workers: IDocWorkerMap, docWorkerId: string) {
    this._healthy = false;
    await workers.removeWorker(docWorkerId);
    if (process.env.GRIST_ROUTER_URL) {
      await axios.get(process.env.GRIST_ROUTER_URL,
                      {params: {act: 'remove', port: this.getOwnPort()}});
      log.info(`DocWorker unregistered itself via ${process.env.GRIST_ROUTER_URL}`);
    }
  }

  // Called when server is shutting down.  Save any state that needs saving, and
  // disentangle ourselves from outside world.
  private async _shutdown(): Promise<void> {
    if (!this.worker) { return; }
    if (!this._storageManager) { return; }
    if (!this._docWorkerMap) { return; }  // but this should never happen.

    const workers = this._docWorkerMap;

    // Pick up the pace on saving documents.
    this._storageManager.prepareToCloseStorage();

    // We urgently want to disable any new assignments.
    await workers.setWorkerAvailability(this.worker.id, false);

    // Enumerate the documents we are responsible for.
    let assignments = await workers.getAssignments(this.worker.id);
    let retries: number = 0;
    while (assignments.length > 0 && retries < 3) {
      await Promise.all(assignments.map(async assignment => {
        log.info("FlexServer shutdown assignment", assignment);
        try {
        // Start sending the doc to S3 if needed.
          const flushOp = this._storageManager.closeDocument(assignment);

          // Get access to the clients of this document.  This has the side
          // effect of waiting for the ActiveDoc to finish initialization.
          // This could include loading it from S3, an operation we could
          // potentially abort as an optimization.
          // TODO: abort any s3 loading as an optimization.
          const docPromise = this._docManager.getActiveDoc(assignment);
          const doc = docPromise && await docPromise;

          await flushOp;
          // At this instant, S3 and local document should be the same.

          // We'd now like to make sure (synchronously) that:
          //  - we never output anything new to S3 about this document.
          //  - we never output anything new to user about this document.
          // There could be asynchronous operations going on related to
          // these documents, but if we can make sure that their effects
          // do not reach the outside world then we can ignore them.
          if (doc) {
            doc.docClients.interruptAllClients();
            doc.setMuted();
          }

          // Release this document for other workers to pick up.
          // There is a small window of time here in which a client
          // could reconnect to us.  The muted ActiveDoc will result
          // in them being dropped again.
          await workers.releaseAssignment(this.worker.id, assignment);
        } catch (err) {
          log.info("problem dealing with assignment", assignment, err);
        }
      }));
      // Check for any assignments that slipped through at the last minute.
      assignments = await workers.getAssignments(this.worker.id);
      retries++;
    }
    if (assignments.length > 0) {
      log.error("FlexServer shutdown failed to release assignments:", assignments);
    }

    await this._removeSelfAsWorker(workers, this.worker.id);
    try {
      await this._docManager.shutdownAll();
    } catch (err) {
      log.error("FlexServer shutdown problem", err);
    }
    if (this._comm) {
      this._comm.destroyAllClients();
    }
    log.info("FlexServer shutdown is complete");
  }

  /**
   * Middleware that redirects a request with a userId but without an org to an org-specific URL,
   * after looking up the first org for this userId in DB.
   */
  private async _redirectToOrg(req: express.Request, resp: express.Response, next: express.NextFunction) {
    const mreq = req as RequestWithLogin;
    if (mreq.org || !mreq.userId) { return next(); }

    // Redirect anonymous users to the merged org.
    if (!mreq.userIsAuthorized) {
      const redirectUrl = this.getMergedOrgUrl(mreq);
      log.debug(`Redirecting anonymous user to: ${redirectUrl}`);
      return resp.redirect(redirectUrl);
    }

    // We have a userId, but the request is for an unknown org. Redirect to an org that's
    // available to the user. This matters in dev, and in prod when visiting a generic URL, which
    // will here redirect to e.g. the user's personal org.
    const result = await this._dbManager.getMergedOrgs(mreq.userId, mreq.userId, null);
    const orgs = (result.status === 200) ? result.data : null;
    const subdomain = orgs && orgs.length > 0 ? orgs[0].domain : null;
    const redirectUrl = subdomain && this._getOrgRedirectUrl(mreq, subdomain);
    if (redirectUrl) {
      log.debug(`Redirecting userId ${mreq.userId} to: ${redirectUrl}`);
      return resp.redirect(redirectUrl);
    }
    next();
  }

  /**
   * Given a Request and a desired subdomain, returns a URL for a similar request that specifies that
   * subdomain either in the hostname or in the path. Optionally passing pathname overrides url's
   * path.
   */
  private _getOrgRedirectUrl(req: RequestWithLogin, subdomain: string, pathname: string = req.originalUrl): string {
    const config = this.getGristConfig();
    const {hostname, orgInPath} = getOrgUrlInfo(subdomain, req.get('host')!, config);
    const redirectUrl = new URL(pathname, getOriginUrl(req));
    if (hostname) {
      redirectUrl.hostname = hostname;
    }
    if (orgInPath) {
      redirectUrl.pathname = `/o/${orgInPath}` + redirectUrl.pathname;
    }
    return redirectUrl.href;
  }


  // Create and initialize the plugin manager
  private async _addPluginManager() {
    if (this._pluginManager) { return this._pluginManager; }
    // Only used as {userRoot}/plugins as a place for plugins in addition to {appRoot}/plugins
    const userRoot = path.resolve(process.env.GRIST_USER_ROOT || getAppPathTo(this.appRoot, '.grist'));
    this.info.push(['userRoot', userRoot]);
    // Some custom widgets may be included as an npm package called @gristlabs/grist-widget.
    // The package doesn't actually  contain node code, but should be in the same vicinity
    // as other packages that do, so we can use require.resolve on one of them to find it.
    // This seems a little overcomplicated, but works well when grist-core is bundled within
    // a larger project like grist-electron.
    // TODO: maybe add a little node code to @gristlabs/grist-widget so it can be resolved
    // directly?
    const gristLabsModules = path.dirname(path.dirname(require.resolve('@gristlabs/express-session')));
    const bundledRoot = isAffirmative(process.env.GRIST_SKIP_BUNDLED_WIDGETS) ? undefined : path.join(
      gristLabsModules, 'grist-widget', 'dist'
    );
    this.info.push(['bundledRoot', bundledRoot]);
    const pluginManager = new PluginManager(this.appRoot, userRoot, bundledRoot);
    // `initialize()` is asynchronous and reads plugins manifests; if PluginManager is used before it
    // finishes, it will act as if there are no plugins.
    // ^ I think this comment was here to justify calling initialize without waiting for
    // the result.  I'm just going to wait, for determinism.
    await pluginManager.initialize();
    this._pluginManager = pluginManager;
    return pluginManager;
  }

  // Serve the static app.html proxied for a document.
  private _serveDocPage() {
    // Serve the static app.html file.
    // TODO: We should be the ones to fill in the base href here to ensure that the browser fetches
    // the correct version of static files for this app.html.
    this.app.get('/:docId/app.html', this._userIdMiddleware, expressWrap(async (req, res) => {
      res.json(await this.getDocTemplate());
    }));
  }

  // Check whether logger should skip a line.  Careful, req and res are morgan-specific
  // types, not Express.
  private _shouldSkipRequestLogging(req: {url: string}, res: {statusCode: number}) {
    if (req.url === '/status' && [200, 304].includes(res.statusCode) &&
        this._healthCheckCounter > HEALTH_CHECK_LOG_SHOW_FIRST_N &&
        this._healthCheckCounter % HEALTH_CHECK_LOG_SHOW_EVERY_N !== 1) {
      return true;
    }
    return false;
  }

  private _createServers() {
    // Start the app.
    const server = configServer(http.createServer(this.app));
    let httpsServer;
    if (TEST_HTTPS_OFFSET) {
      const certFile = process.env.GRIST_TEST_SSL_CERT;
      const privateKeyFile = process.env.GRIST_TEST_SSL_KEY;
      if (!certFile) { throw new Error('Set GRIST_TEST_SSL_CERT to location of certificate file'); }
      if (!privateKeyFile) { throw new Error('Set GRIST_TEST_SSL_KEY to location of private key file'); }
      log.debug(`https support: reading cert from ${certFile}`);
      log.debug(`https support: reading private key from ${privateKeyFile}`);
      httpsServer = configServer(https.createServer({
        key: fse.readFileSync(privateKeyFile, 'utf8'),
        cert: fse.readFileSync(certFile, 'utf8'),
      }, this.app));
    }
    return {server, httpsServer};
  }

  private async _startServers(server: http.Server, httpsServer: https.Server|undefined,
                              name: string, port: number, verbose: boolean) {
    await listenPromise(server.listen(port, this.host));
    const serverPort = (server.address() as AddressInfo).port;
    if (verbose) { log.info(`${name} available at ${this.host}:${serverPort}`); }
    let httpsServerPort: number|undefined;
    if (TEST_HTTPS_OFFSET && httpsServer) {
      if (port === 0) { throw new Error('cannot use https with OS-assigned port'); }
      httpsServerPort = port + TEST_HTTPS_OFFSET;
      await listenPromise(httpsServer.listen(httpsServerPort, this.host));
      if (verbose) { log.info(`${name} available at https://${this.host}:${httpsServerPort}`); }
    }
    return {
      serverPort,
      httpsServerPort,
    };
  }

  private async _recordNewUserInfo(row: object) {
    const urlId = DOC_ID_NEW_USER_INFO;
    // If nowhere to record data, return immediately.
    if (!urlId) { return; }
    let body: string|undefined;
    let permitKey: string|undefined;
    try {
      body = JSON.stringify(mapValues(row, value => [value]));

      // Take an extra step to translate the special urlId to a docId. This is helpful to
      // allow the same urlId to be used in production and in test. We need the docId for the
      // specialPermit below, which we need to be able to write to this doc.
      //
      // TODO With proper forms support, we could give an origin-based permission to submit a
      // form to this doc, and do it from the client directly.
      const previewerUserId = this._dbManager.getPreviewerUserId();
      const docAuth = await this._dbManager.getDocAuthCached({urlId, userId: previewerUserId});
      const docId = docAuth.docId;
      if (!docId) {
        throw new Error(`Can't resolve ${urlId}: ${docAuth.error}`);
      }

      permitKey = await this._internalPermitStore.setPermit({docId});
      const res = await fetch(await this.getHomeUrlByDocId(docId, `/api/docs/${docId}/tables/Responses/data`), {
        method: 'POST',
        headers: {'Permit': permitKey, 'Content-Type': 'application/json'},
        body,
      });
      if (res.status !== 200) {
        throw new Error(`API call failed with ${res.status}`);
      }
    } finally {
      if (permitKey) {
        await this._internalPermitStore.removePermit(permitKey);
      }
    }
  }

  /**
   * If signUp is true, redirect to signUp.
   * If signUp is false, redirect to login.
   * If signUp is not set, redirect to signUp if no cookie found, else login.
   *
   * If nextUrl is not supplied, it will be constructed from a path in
   * the "next" query parameter.
   */
  private async _redirectToLoginOrSignup(
    options: {
      signUp?: boolean, nextUrl?: URL,
    },
    req: express.Request, resp: express.Response,
  ) {
    let {nextUrl, signUp} = options;

    const mreq = req as RequestWithLogin;

    // This will ensure that express-session will set our cookie if it hasn't already -
    // we'll need it when we redirect back.
    forceSessionChange(mreq.session);
    // Redirect to the requested URL after successful login.
    if (!nextUrl) {
      const nextPath = optStringParam(req.query.next, 'next');
      nextUrl = new URL(getOrgUrl(req, nextPath));
    }
    if (signUp === undefined) {
      // Like redirectToLogin in Authorizer, redirect to sign up if it doesn't look like the
      // user has ever logged in on this browser.
      signUp = (mreq.session.users === undefined);
    }
    const getRedirectUrl = signUp ? this._getSignUpRedirectUrl : this._getLoginRedirectUrl;
    resp.redirect(await getRedirectUrl(req, nextUrl));
  }

  private async _redirectToHomeOrWelcomePage(
    mreq: RequestWithLogin,
    resp: express.Response,
    options: {redirectToMergedOrg?: boolean} = {}
  ) {
    const {redirectToMergedOrg} = options;
    const userId = getUserId(mreq);
    const domain = getOrgFromRequest(mreq);
    const orgs = this._dbManager.unwrapQueryResult(
      await this._dbManager.getOrgs(userId, domain, {
        ignoreEveryoneShares: true,
      })
    );
    if (orgs.length > 1) {
      resp.redirect(getOrgUrl(mreq, '/welcome/teams'));
    } else {
      resp.redirect(redirectToMergedOrg ? this.getMergedOrgUrl(mreq) : getOrgUrl(mreq));
    }
  }

  /**
   * If a valid cookie was set during sign-up to copy a document to the
   * user's Home workspace, copy it and return the id of the new document.
   *
   * If a valid cookie wasn't set or copying failed, return `null`.
   */
  private async _maybeCopyDocToHomeWorkspace(
    req: RequestWithLogin,
    resp: express.Response
  ): Promise<string|null> {
    const cookies = cookie.parse(req.headers.cookie || '');
    if (!cookies) { return null; }

    const stateCookie = cookies['gr_signup_state'];
    if (!stateCookie) { return null; }

    const state = safeJsonParse(stateCookie, {});
    const {srcDocId} = state;
    if (!srcDocId) { return null; }

    let newDocId: string | null = null;
    try {
      newDocId = await this._copyDocToHomeWorkspace(req, srcDocId);
    } catch (e) {
      log.error(`FlexServer failed to copy doc ${srcDocId} to Home workspace`, e);
    } finally {
      resp.clearCookie('gr_signup_state');
    }
    return newDocId;
  }

  private async _copyDocToHomeWorkspace(
    req: express.Request,
    docId: string,
  ): Promise<string> {
    const userId = getUserId(req);
    const doc = await this._dbManager.getDoc({userId, urlId: docId});
    if (!doc) { throw new Error(`Doc ${docId} not found`); }

    const workspacesQueryResult = await this._dbManager.getOrgWorkspaces(getScope(req), 0);
    const workspaces = this._dbManager.unwrapQueryResult(workspacesQueryResult);
    const workspace = workspaces.find(w => w.name === 'Home');
    if (!workspace) { throw new Error('Home workspace not found'); }

    const copyDocUrl = this.getHomeInternalUrl('/api/docs');
    const response = await fetch(copyDocUrl, {
      headers: {
        ...getTransitiveHeaders(req, { includeOrigin: false }),
        'Content-Type': 'application/json',
      },
      method: 'POST',
      body: JSON.stringify({
        sourceDocumentId: doc.id,
        workspaceId: workspace.id,
        documentName: doc.name,
      }),
    });
    return await response.json();
  }

  /**
   * Creates set of middleware for handling logout requests and clears session. Used in any endpoint
   * or a page that needs to log out the user and clear the session.
   */
  private _logoutMiddleware() {
    const sessionClearMiddleware = expressWrap(async (req, resp, next) => {
      const scopedSession = this._sessions.getOrCreateSessionFromRequest(req);
      // Clear session so that user needs to log in again at the next request.
      // SAML logout in theory uses userSession, so clear it AFTER we compute the URL.
      // Express-session will save these changes.
      const expressSession = (req as RequestWithLogin).session;
      if (expressSession) { expressSession.users = []; expressSession.orgToUser = {}; }
      await scopedSession.clearScopedSession(req);
      // TODO: limit cache clearing to specific user.
      this._sessions.clearCacheIfNeeded();
      next();
    });
    const pluggedMiddleware = this._loginMiddleware.getLogoutMiddleware ?
      this._loginMiddleware.getLogoutMiddleware() :
      [];
    return [...pluggedMiddleware, sessionClearMiddleware];
  }

  /**
   * Returns true if GRIST_LOG_HTTP="true" (or any truthy value).
   * Returns true if GRIST_LOG_SKIP_HTTP="" (empty string).
   * Returns false otherwise.
   *
   * Also displays a deprecation warning if GRIST_LOG_SKIP_HTTP is set to any value ("", "true", whatever...),
   * and throws an exception if GRIST_LOG_SKIP_HTTP and GRIST_LOG_HTTP are both set to make the server crash.
   */
  private _httpLoggingEnabled(): boolean {
    const deprecatedOptionEnablesLog = process.env.GRIST_LOG_SKIP_HTTP === '';
    const isGristLogHttpEnabled = isAffirmative(process.env.GRIST_LOG_HTTP);

    if (process.env.GRIST_LOG_HTTP !== undefined && process.env.GRIST_LOG_SKIP_HTTP !== undefined) {
      throw new Error('Both GRIST_LOG_HTTP and GRIST_LOG_SKIP_HTTP are set. ' +
        'Please remove GRIST_LOG_SKIP_HTTP and set GRIST_LOG_HTTP to the value you actually want.');
    }

    if (process.env.GRIST_LOG_SKIP_HTTP !== undefined) {
      const expectedGristLogHttpVal = deprecatedOptionEnablesLog ? "true" : "false";

      log.warn(`Setting env variable GRIST_LOG_SKIP_HTTP="${process.env.GRIST_LOG_SKIP_HTTP}" `
        + `is deprecated in favor of GRIST_LOG_HTTP="${expectedGristLogHttpVal}"`);
    }

    return isGristLogHttpEnabled || deprecatedOptionEnablesLog;
  }

  private _logDeleteUserEvents(req: RequestWithLogin, user: User) {
    this.getAuditLogger().logEvent(req, {
      action: "user.delete",
      details: {
        user: {
          ...pick(user, "id", "name"),
          email: user.loginEmail,
        },
      },
    });
    this.getTelemetry().logEvent(req, "deletedAccount");
  }

  private _logDeleteSiteEvents(req: RequestWithLogin, org: Organization) {
    this.getAuditLogger().logEvent(req, {
      action: "site.delete",
      details: {
        site: pick(org, "id", "name", "domain"),
      },
    });
    this.getTelemetry().logEvent(req, "deletedSite", {
      full: {
        siteId: org.id,
        userId: req.userId,
      },
    });
  }
}

/**
 * Returns the passed-in server, with some options adjusted. Specifically, removes the default
 * socket timeout.
 */
function configServer<T extends https.Server|http.Server>(server: T): T {
  // Remove the socket timeout, which causes node to close socket for long-running requests
  // (like imports), triggering browser retry. (The default is 2 min; removed starting node v13.)
  // See also https://nodejs.org/docs/latest-v10.x/api/http.html#http_server_settimeout_msecs_callback.)
  server.setTimeout(0);

  // The server's keepAlive timeout should be longer than the load-balancer's. Otherwise LB will
  // produce occasional 502 errors when it sends a request to node just as node closes a
  // connection. See https://adamcrowder.net/posts/node-express-api-and-aws-alb-502/.
  const lbTimeoutSec = 300;

  // Ensure all inactive connections are terminated by the ALB, by setting this a few seconds
  // higher than the ALB idle timeout
  server.keepAliveTimeout = (lbTimeoutSec + 5) * 1000;

  // Ensure the headersTimeout is set higher than the keepAliveTimeout due to this nodejs
  // regression bug: https://github.com/nodejs/node/issues/27363
  server.headersTimeout = (lbTimeoutSec + 6) * 1000;

  log.info("Server timeouts: keepAliveTimeout %s headersTimeout %s",
    server.keepAliveTimeout, server.headersTimeout);

  return server;
}

// Returns true if environment is configured to allow unauthenticated test logins.
function isTestLoginAllowed() {
  return isAffirmative(process.env.GRIST_TEST_LOGIN);
}

// Check OPTIONS requests for allowed origins, and return heads to allow the browser to proceed
// with a POST (or other method) request.
function trustOriginHandler(req: express.Request, res: express.Response, next: express.NextFunction) {
  res.header("Access-Control-Allow-Methods", "GET, PATCH, PUT, POST, DELETE, OPTIONS");
  if (trustOrigin(req, res)) {
    res.header("Access-Control-Allow-Credentials", "true");
    res.header("Access-Control-Allow-Headers", "Authorization, Content-Type, X-Requested-With");
  } else {
    // Any origin is allowed, but if it isn't trusted, then we don't allow credentials,
    // i.e. no Cookie or Authorization header.
    res.header("Access-Control-Allow-Origin", "*");
    res.header("Access-Control-Allow-Headers", "Content-Type, X-Requested-With");
    if (req.get("Cookie") || req.get("Authorization")) {
      // In practice we don't expect to actually reach this point,
      // as the browser should not include credentials in preflight (OPTIONS) requests,
      // and should block real requests with credentials based on the preflight response.
      // But having this means not having to rely on our understanding of browsers and CORS too much.
      throw new ApiError("Credentials not supported for cross-origin requests", 403);
    }
  }
  if ('OPTIONS' === req.method) {
    res.sendStatus(200);
  } else {
    next();
  }
}

// Set Cache-Control header to "no-cache"
function noCaching(req: express.Request, res: express.Response, next: express.NextFunction) {
  res.header("Cache-Control", "no-cache");
  next();
}

// Methods that Electron app relies on.
export interface ElectronServerMethods {
  onDocOpen(cb: (filePath: string) => void): void;
  getUserConfig(): Promise<any>;
  updateUserConfig(obj: any): Promise<void>;
  onBackupMade(cb: () => void): void;
}

// Allow static files to be requested from any origin.
const serveAnyOrigin: serveStatic.ServeStaticOptions = {
  setHeaders: (res, filepath, stat) => {
    res.setHeader("Access-Control-Allow-Origin", "*");
  }
};<|MERGE_RESOLUTION|>--- conflicted
+++ resolved
@@ -64,6 +64,7 @@
 import {adaptServerUrl, getOrgUrl, getOriginUrl, getScope, integerParam, isParameterOn, optIntegerParam,
         optStringParam, RequestWithGristInfo, stringArrayParam, stringParam, TEST_HTTPS_OFFSET,
         trustOrigin} from 'app/server/lib/requestUtils';
+import {buildScimRouter} from 'app/server/lib/scim';
 import {ISendAppPageOptions, makeGristConfig, makeMessagePage, makeSendAppPage} from 'app/server/lib/sendAppPage';
 import {getDatabaseUrl, listenPromise, timeoutReached} from 'app/server/lib/serverUtils';
 import {Sessions} from 'app/server/lib/Sessions';
@@ -91,12 +92,6 @@
 import fetch from 'node-fetch';
 import * as path from 'path';
 import * as serveStatic from "serve-static";
-<<<<<<< HEAD
-=======
-import {ConfigBackendAPI} from "app/server/lib/ConfigBackendAPI";
-import {IGristCoreConfig} from "app/server/lib/configCore";
-import {buildScimRouter} from 'app/server/lib/scim';
->>>>>>> efefc961
 
 // Health checks are a little noisy in the logs, so we don't show them all.
 // We show the first N health checks:
