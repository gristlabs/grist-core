--- conflicted
+++ resolved
@@ -530,17 +530,8 @@
     }));
 
     // Returns the status of any current / pending attachment transfers
-<<<<<<< HEAD
     this._app.get('/api/docs/:docId/attachments/transferStatus', canView, withDoc(async (activeDoc, req, res) => {
-      const locationSummary = await activeDoc.attachmentLocationSummary();
-      res.json({
-        status: activeDoc.attachmentTransferStatus(),
-        locationSummary,
-      });
-=======
-    this._app.get('/api/docs/:docId/attachments/transferStatus', isOwner, withDoc(async (activeDoc, req, res) => {
       res.json(await activeDoc.attachmentTransferStatus());
->>>>>>> 2f0d10d1
     }));
 
     this._app.get('/api/docs/:docId/attachments/store', canView,
