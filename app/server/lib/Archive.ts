--- conflicted
+++ resolved
@@ -24,15 +24,8 @@
   fileExtension: string;
   /**
    * Starts packing files into the archive.
-<<<<<<< HEAD
-   * This will block indefinitely if dataStream is never read from.
-   * This resolves when all files are processed, or an error occurs.
-   * This will not close the destination stream. This is to allow the caller to decide how to handle
-   * error situations.
-=======
    * This will block indefinitely if the data stream is never read from.
    * This resolves when all files are processed, or an error occurs.
->>>>>>> 63642f25
    * @returns {Promise<void>}
    */
   packInto: (destination: stream.Writable, options?: ArchivePackingOptions) => Promise<void>;
