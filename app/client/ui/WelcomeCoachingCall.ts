--- conflicted
+++ resolved
@@ -8,11 +8,8 @@
 import {icon} from 'app/client/ui2018/icons';
 import {getGristConfig} from 'app/common/urlUtils';
 import {dom, styled} from 'grainjs';
-<<<<<<< HEAD
 import { makeT } from '../lib/localization';
 import { getFreeCoachingCallUrl } from 'app/common/gristUrls';
-=======
->>>>>>> af676642
 
 const t = makeT('WelcomeCoachingCall');
 
