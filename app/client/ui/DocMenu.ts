/**
 * This module exports a DocMenu component, consisting of an organization dropdown, a sidepane
 * of workspaces, and a doc list. The organization and workspace selectors filter the doc list.
 * Orgs, workspaces and docs are fetched asynchronously on build via the passed in API.
 */
import {loadUserManager} from 'app/client/lib/imports';
import {getTimeFromNow} from 'app/client/lib/timeUtils';
import {reportError} from 'app/client/models/AppModel';
import {docUrl, urlState} from 'app/client/models/gristUrlState';
import {HomeModel, makeLocalViewSettings, ViewSettings} from 'app/client/models/HomeModel';
import {getWorkspaceInfo, workspaceName} from 'app/client/models/WorkspaceInfo';
import {attachAddNewTip} from 'app/client/ui/AddNewTip';
import * as css from 'app/client/ui/DocMenuCss';
import {buildHomeIntro, buildWorkspaceIntro} from 'app/client/ui/HomeIntro';
import {buildUpgradeButton} from 'app/client/ui/ProductUpgrades';
import {buildPinnedDoc, createPinnedDocs} from 'app/client/ui/PinnedDocs';
import {shadowScroll} from 'app/client/ui/shadowScroll';
import {makeShareDocUrl} from 'app/client/ui/ShareMenu';
import {transition} from 'app/client/ui/transitions';
import {shouldShowWelcomeCoachingCall, showWelcomeCoachingCall} from 'app/client/ui/WelcomeCoachingCall';
import {createVideoTourTextButton} from 'app/client/ui/OpenVideoTour';
import {buttonSelect, cssButtonSelect} from 'app/client/ui2018/buttonSelect';
import {isNarrowScreenObs, theme} from 'app/client/ui2018/cssVars';
import {buildOnboardingCards} from 'app/client/ui/OnboardingCards';
import {icon} from 'app/client/ui2018/icons';
import {loadingSpinner} from 'app/client/ui2018/loaders';
import {menu, menuItem, menuText, select} from 'app/client/ui2018/menus';
import {confirmModal, saveModal} from 'app/client/ui2018/modals';
import {IHomePage} from 'app/common/gristUrls';
import {SortPref, ViewPref} from 'app/common/Prefs';
import * as roles from 'app/common/roles';
import {Document, Workspace} from 'app/common/UserAPI';
import {computed, Computed, dom, DomArg, DomContents, DomElementArg, IDisposableOwner,
        makeTestId, observable, Observable} from 'grainjs';
import {buildTemplateDocs} from 'app/client/ui/TemplateDocs';
import {makeT} from 'app/client/lib/localization';
import {localStorageBoolObs} from 'app/client/lib/localStorageObs';
import {bigBasicButton} from 'app/client/ui2018/buttons';
import sortBy = require('lodash/sortBy');

const t = makeT(`DocMenu`);

const testId = makeTestId('test-dm-');

/**
 * The DocMenu is the main area of the home page, listing all docs.
 *
 * Usage:
 *    dom('div', createDocMenu(homeModel))
 */
export function createDocMenu(home: HomeModel): DomElementArg[] {
  return [
    attachWelcomePopups(home),
    dom.domComputed(home.loading, loading => (
      loading === 'slow' ? css.spinner(loadingSpinner()) :
      loading ? null :
      dom.create(createLoadedDocMenu, home)
    ))
  ];
}

function attachWelcomePopups(home: HomeModel): (el: Element) => void {
  return (element: Element) => {
    const {app} = home;
    if (shouldShowWelcomeCoachingCall(app)) {
      showWelcomeCoachingCall(element, app);
    }
  };
}

function createLoadedDocMenu(owner: IDisposableOwner, home: HomeModel) {
  const flashDocId = observable<string|null>(null);
  const upgradeButton = buildUpgradeButton(owner, home.app);
  return css.docList( /* vbox */
    /* first line */
    dom.create(buildOnboardingCards, {homeModel: home}),
    /* hbox */
    css.docListContent(
      /* left column - grow 1 */
      css.docMenu(
        attachAddNewTip(home),

        dom.maybe(!home.app.currentFeatures?.workspaces, () => [
          css.docListHeader(t("This service is not available right now")),
          dom('span', t("(The organization needs a paid plan)")),
        ]),

        // currentWS and showIntro observables change together. We capture both in one domComputed call.
        dom.domComputed<[IHomePage, Workspace|undefined, boolean]>(
          (use) => [use(home.currentPage), use(home.currentWS), use(home.showIntro)],
          ([page, workspace, showIntro]) => {
            const viewSettings: ViewSettings =
              page === 'trash' ? makeLocalViewSettings(home, 'trash') :
              page === 'templates' ? makeLocalViewSettings(home, 'templates') :
              workspace ? makeLocalViewSettings(home, workspace.id) :
              home;
            return [
              buildPrefs(
                viewSettings,
                // Hide the sort and view options when showing the intro.
                {hideSort: showIntro, hideView: showIntro && page === 'all'},
                ['all', 'workspace'].includes(page)
                  ? upgradeButton.showUpgradeButton(css.upgradeButton.cls(''))
                  : null,
              ),
<<<<<<< HEAD
              createPinnedDocs(home, home.featuredTemplates, true),
            ]),

            dom.maybe(home.available, () => [
              buildOtherSites(home),
              (showIntro && page === 'all' ?
                null :
                css.docListHeader(
                  (
                    page === 'all' ? t("All Documents") :
                    page === 'templates' ?
                      dom.domComputed(use => use(home.featuredTemplates).length > 0, (hasFeaturedTemplates) =>
                        hasFeaturedTemplates ? t("More Examples and Templates") : t("Examples and Templates")
                    ) :
                    page === 'trash' ? t("Trash") :
                      workspace && [css.docHeaderIcon(workspace.shareType === 'private' ? 'FolderPrivate' : 'Folder'),
                        workspaceName(home.app, workspace)]
                  ),
                  testId('doc-header'),
                )
              ),
              (
                (page === 'all') ?
                  dom('div',
                    showIntro ? buildHomeIntro(home) : null,
                    buildAllDocsBlock(home, home.workspaces, showIntro, flashDocId, viewSettings),
                    shouldShowTemplates(home, showIntro) ? buildAllDocsTemplates(home, viewSettings) : null,
                  ) :
                (page === 'trash') ?
                  dom('div',
                    css.docBlock(t("Documents stay in Trash for 30 days, after which they get deleted permanently.")),
                    dom.maybe((use) => use(home.trashWorkspaces).length === 0, () =>
                      css.docBlock(t("Trash is empty."))
=======

              // Build the pinned docs dom. Builds nothing if the selectedOrg is unloaded.
              // TODO: this is shown on all pages, but there is a hack in currentWSPinnedDocs that
              // removes all pinned docs when on trash page.
              dom.maybe((use) => use(home.currentWSPinnedDocs).length > 0, () => [
                css.docListHeader(css.pinnedDocsIcon('PinBig'), t("Pinned Documents")),
                createPinnedDocs(home, home.currentWSPinnedDocs),
              ]),

              // Build the featured templates dom if on the Examples & Templates page.
              dom.maybe((use) => page === 'templates' && use(home.featuredTemplates).length > 0, () => [
                css.featuredTemplatesHeader(
                  css.featuredTemplatesIcon('Idea'),
                  t("Featured"),
                  testId('featured-templates-header')
                ),
                createPinnedDocs(home, home.featuredTemplates, true),
              ]),

              dom.maybe(home.available, () => [
                buildOtherSites(home),
                (showIntro && page === 'all' ?
                  null :
                  css.docListHeader(
                    (
                      page === 'all' ? t("All Documents") :
                      page === 'templates' ?
                        dom.domComputed(use => use(home.featuredTemplates).length > 0, (hasFeaturedTemplates) =>
                          hasFeaturedTemplates ? t("More Examples and Templates") : t("Examples and Templates")
                      ) :
                      page === 'trash' ? t("Trash") :
                      workspace && [css.docHeaderIcon('Folder'), workspaceName(home.app, workspace)]
>>>>>>> 76fcfd73
                    ),
                    testId('doc-header'),
                  )
                ),
                (
                  (page === 'all') ?
                    dom('div',
                      showIntro ? buildHomeIntro(home) : null,
                      buildAllDocsBlock(home, home.workspaces, showIntro, flashDocId, viewSettings),
                      shouldShowTemplates(home, showIntro) ? buildAllDocsTemplates(home, viewSettings) : null,
                    ) :
                  (page === 'trash') ?
                    dom('div',
                      css.docBlock(t("Documents stay in Trash for 30 days, after which they get deleted permanently.")),
                      dom.maybe((use) => use(home.trashWorkspaces).length === 0, () =>
                        css.docBlock(t("Trash is empty."))
                      ),
                      buildAllDocsBlock(home, home.trashWorkspaces, false, flashDocId, viewSettings),
                    ) :
                  (page === 'templates') ?
                    dom('div',
                      buildAllTemplates(home, home.templateWorkspaces, viewSettings)
                    ) :
                    workspace && !workspace.isSupportWorkspace && workspace.docs?.length ?
                      css.docBlock(
                        buildWorkspaceDocBlock(home, workspace, flashDocId, viewSettings),
                        testId('doc-block')
                      ) :
                    workspace && !workspace.isSupportWorkspace && workspace.docs?.length === 0 ?
                    buildWorkspaceIntro(home) :
                    css.docBlock(t("Workspace not found"))
                )
              ]),
            ];
          }),
        testId('doclist')
      ),
      dom.maybe(use => !use(isNarrowScreenObs()) && ['all', 'workspace'].includes(use(home.currentPage)),
        () => {
          // TODO: These don't currently clash (grist-core stubs the upgradeButton), but a way to
          // manage card popups will be needed if more are added later.
          return [
            upgradeButton.showUpgradeCard(css.upgradeCard.cls('')),
            home.app.supportGristNudge.buildNudgeCard(),
          ];
        }),
    ),
  );
}

function buildAllDocsBlock(
  home: HomeModel, workspaces: Observable<Workspace[]>,
  showIntro: boolean, flashDocId: Observable<string|null>, viewSettings: ViewSettings,
) {
  return dom.forEach(workspaces, (ws) => {
    // Don't show the support workspace -- examples/templates are now retrieved from a special org.
    // TODO: Remove once support workspaces are removed from the backend.
    if (ws.isSupportWorkspace) { return null; }
    // Show docs in regular workspaces. For empty orgs, we show the intro and skip
    // the empty workspace headers. Workspaces are still listed in the left panel.
    if (showIntro) { return null; }
    return css.docBlock(
      css.docBlockHeaderLink(
        css.wsLeft(
          css.wsLeft(css.docHeaderIcon(ws.shareType === 'private' ? 'FolderPrivate' : 'Folder'),
          workspaceName(home.app, ws),
        ),

        (ws.removedAt ?
          [
            css.docRowUpdatedAt(t("Deleted {{at}}", {at:getTimeFromNow(ws.removedAt)})),
            css.docMenuTrigger(icon('Dots')),
            menu(() => makeRemovedWsOptionsMenu(home, ws),
              {placement: 'bottom-end', parentSelectorToMark: '.' + css.docRowWrapper.className}),
          ] :
          urlState().setLinkUrl({ws: ws.id})
        ),

        dom.hide((use) => Boolean(getWorkspaceInfo(home.app, ws).isDefault &&
          use(home.singleWorkspace))),

        testId('ws-header'),
      ),
      buildWorkspaceDocBlock(home, ws, flashDocId, viewSettings),
      testId('doc-block')
    );
  });
}

/**
 * Builds the collapsible examples and templates section at the bottom of
 * the All Documents page.
 *
 * If there are no featured templates, builds nothing.
 */
function buildAllDocsTemplates(home: HomeModel, viewSettings: ViewSettings) {
  return dom.domComputed(home.featuredTemplates, templates => {
    if (templates.length === 0) { return null; }

    const hideTemplatesObs = localStorageBoolObs('hide-examples');
    return css.allDocsTemplates(css.templatesDocBlock(
      dom.autoDispose(hideTemplatesObs),
      css.templatesHeaderWrap(
        css.templatesHeader(
          t("Examples & Templates"),
          dom.domComputed(hideTemplatesObs, (collapsed) =>
            collapsed ? css.templatesHeaderIcon('Expand') : css.templatesHeaderIcon('Collapse')
          ),
          dom.on('click', () => hideTemplatesObs.set(!hideTemplatesObs.get())),
          testId('all-docs-templates-header'),
        ),
        createVideoTourTextButton(),
      ),
      dom.maybe((use) => !use(hideTemplatesObs), () => [
        buildTemplateDocs(home, templates, viewSettings),
        bigBasicButton(
          t("Discover More Templates"),
          urlState().setLinkUrl({homePage: 'templates'}),
          testId('all-docs-templates-discover-more'),
        )
      ]),
      css.docBlock.cls((use) => '-' + use(home.currentView)),
      testId('all-docs-templates'),
    ));
  });
}

/**
 * Builds all templates.
 *
 * Templates are grouped by workspace, with each workspace representing a category of
 * templates. Categories are rendered as collapsible menus, and the contained templates
 * can be viewed in both icon and list view.
 *
 * Used on the Examples & Templates below the featured templates.
 */
function buildAllTemplates(home: HomeModel, templateWorkspaces: Observable<Workspace[]>, viewSettings: ViewSettings) {
  return dom.forEach(templateWorkspaces, workspace => {
    return css.templatesDocBlock(
      css.templateBlockHeader(
        css.wsLeft(
          css.docHeaderIcon(workspace.shareType === 'private' ? 'FolderPrivate' : 'Folder'),
          workspace.name,
        ),
        testId('templates-header'),
      ),
      buildTemplateDocs(home, workspace.docs, viewSettings),
      css.docBlock.cls((use) => '-' + use(viewSettings.currentView)),
      testId('templates'),
    );
  });
}

/**
 * Builds the Other Sites section if there are any to show. Otherwise, builds nothing.
 */
function buildOtherSites(home: HomeModel) {
  return dom.domComputed(home.otherSites, sites => {
    if (sites.length === 0) { return null; }

    const hideOtherSitesObs = Observable.create(null, false);
    return css.otherSitesBlock(
      dom.autoDispose(hideOtherSitesObs),
      css.otherSitesHeader(
        t("Other Sites"),
        dom.domComputed(hideOtherSitesObs, (collapsed) =>
          collapsed ? css.otherSitesHeaderIcon('Expand') : css.otherSitesHeaderIcon('Collapse')
        ),
        dom.on('click', () => hideOtherSitesObs.set(!hideOtherSitesObs.get())),
        testId('other-sites-header'),
      ),
      dom.maybe((use) => !use(hideOtherSitesObs), () => {
        const personal = Boolean(home.app.currentOrg?.owner);
        const siteName = home.app.currentOrgName;
        return [
          dom('div',
            personal ? t("You are on your personal site. You also have access to the following sites:") :
              t("You are on the {{siteName}} site. You also have access to the following sites:", {siteName}),
            testId('other-sites-message')
          ),
          css.otherSitesButtons(
            dom.forEach(sites, s =>
              css.siteButton(
                s.name,
                urlState().setLinkUrl({org: s.domain ?? undefined}),
                testId('other-sites-button')
              )
            ),
            testId('other-sites-buttons')
          ),
        ];
      })
    );
  });
}

/**
 * Build the widget for selecting sort and view mode options.
 *
 * Options hideSort and hideView control which options are shown; they should have no effect
 * on the list of examples, so best to hide when those are the only docs shown.
 */
function buildPrefs(
  viewSettings: ViewSettings,
  options: {
    hideSort: boolean,
    hideView: boolean,
  },
  ...args: DomArg<HTMLElement>[]): DomContents {
  return css.prefSelectors(
    // The Sort selector.
    options.hideSort ? null : dom.update(
      select<SortPref>(viewSettings.currentSort, [
          {value: 'name', label: t("By Name")},
          {value: 'date', label: t("By Date Modified")},
        ],
        { buttonCssClass: css.sortSelector.className },
      ),
      testId('sort-mode'),
    ),

    // The View selector.
    options.hideView ? null : buttonSelect<ViewPref>(viewSettings.currentView, [
        {value: 'icons', icon: 'TypeTable'},
        {value: 'list', icon: 'TypeCardList'},
      ],
      cssButtonSelect.cls("-light"),
      testId('view-mode')
    ),
    ...args
  );
}


function buildWorkspaceDocBlock(home: HomeModel, workspace: Workspace, flashDocId: Observable<string|null>,
                                viewSettings: ViewSettings) {
  const renaming = observable<Document|null>(null);

  function renderDocs(sort: 'date'|'name', view: "list"|"icons") {
    // Docs are sorted by name in HomeModel, we only re-sort if we want a different order.
    let docs = workspace.docs;
    if (sort === 'date') {
      // Note that timestamps are ISO strings, which can be sorted without conversions.
      docs = sortBy(docs, (doc) => doc.removedAt || doc.updatedAt).reverse();
    }
    return dom.forEach(docs, doc => {
      if (view === 'icons') {
        return dom.update(
          buildPinnedDoc(home, doc, workspace),
          testId('doc'),
        );
      }
      // TODO: Introduce a "SwitchSelector" pattern to avoid the need for N computeds (and N
      // recalculations) to select one of N items.
      const isRenaming = computed((use) => use(renaming) === doc);
      const flash = computed((use) => use(flashDocId) === doc.id);
      return css.docRowWrapper(
        dom.autoDispose(isRenaming),
        dom.autoDispose(flash),
        css.docRowLink(
          doc.removedAt ? null : urlState().setLinkUrl(docUrl(doc)),
          dom.hide(isRenaming),
          css.docRowLink.cls('-no-access', !roles.canView(doc.access)),
          css.docLeft(
            css.docName(doc.name, testId('doc-name')),
            css.docPinIcon('PinSmall', dom.show(doc.isPinned)),
            css.docPublicIcon(doc.shareType === 'public'
                ? 'FilePublic' : doc.shareType === 'shared'
                  ? 'FileShared'
                  : 'FilePrivate',
              css.docPublicIcon.cls(`-${doc.shareType}`),
              testId('public'))
          ),
          css.docRowUpdatedAt(
            (doc.removedAt ?
              t("Deleted {{at}}", {at: getTimeFromNow(doc.removedAt)}) :
              t("Edited {{at}}", {at: getTimeFromNow(doc.updatedAt)})),
            testId('doc-time')
          ),
          (doc.removedAt ?
            [
              // For deleted documents, attach the menu to the entire doc row, and include the
              // "Dots" icon just to clarify that there are options.
              menu(() => makeRemovedDocOptionsMenu(home, doc, workspace),
                {placement: 'bottom-end', parentSelectorToMark: '.' + css.docRowWrapper.className}),
              css.docMenuTrigger(icon('Dots'), testId('doc-options')),
            ] :
            css.docMenuTrigger(icon('Dots'),
              menu(() => makeDocOptionsMenu(home, doc, renaming),
                {placement: 'bottom-start', parentSelectorToMark: '.' + css.docRowWrapper.className}),
              // Clicks on the menu trigger shouldn't follow the link that it's contained in.
              dom.on('click', (ev) => { ev.stopPropagation(); ev.preventDefault(); }),
              testId('doc-options'),
            )
          ),
          // The flash value may change to true, and then immediately to false. We highlight it
          // using a transition, and scroll into view, when it turns back to false.
          transition(flash, {
            prepare(elem, val) { if (!val) { elem.style.backgroundColor = theme.lightText.toString(); } },
            run(elem, val) { if (!val) { elem.style.backgroundColor = ''; scrollIntoViewIfNeeded(elem); } },
          })
        ),
        css.docRowWrapper.cls('-renaming', isRenaming),
        dom.maybe(isRenaming, () =>
          css.docRowLink(
            css.docEditorInput({
              initialValue: doc.name || '',
              save: (val) => doRename(home, doc, val, flashDocId),
              close: () => renaming.set(null),
            }, testId('doc-name-editor')),
            css.docRowUpdatedAt(t("Edited {{at}}", {at: getTimeFromNow(doc.updatedAt)}), testId('doc-time')),
          ),
        ),
        testId('doc')
      );
    });
  }

  const {currentSort, currentView} = viewSettings;
  return [
    dom.domComputed(
      (use) => ({sort: use(currentSort), view: use(currentView)}),
      (opts) => renderDocs(opts.sort, opts.view)),
    css.docBlock.cls((use) => '-' + use(currentView)),
  ];
}

async function doRename(home: HomeModel, doc: Document, val: string, flashDocId: Observable<string|null>) {
  if (val !== doc.name) {
    try {
      await home.renameDoc(doc.id, val);
      // "Flash" the doc.id: setting and immediately resetting flashDocId will cause on of the
      // "flash" observables in buildWorkspaceDocBlock() to change to true and immediately to false
      // (resetting to normal state), triggering a highlight transition.
      flashDocId.set(doc.id);
      flashDocId.set(null);
    } catch (err) {
      reportError(err as Error);
    }
  }
}

//  TODO rebuilds of big page chunks (all workspace) cause screen position to jump, sometimes
//  losing the doc that was e.g. just renamed.

// Exported because also used by the PinnedDocs component.
export function makeDocOptionsMenu(home: HomeModel, doc: Document, renaming: Observable<Document|null>) {
  const org = home.app.currentOrg;
  const orgAccess: roles.Role|null = org ? org.access : null;

  function deleteDoc() {
    confirmModal(t("Delete {{name}}", {name: doc.name}), t("Delete"),
      () => home.deleteDoc(doc.id, false).catch(reportError),
      {explanation: t("Document will be moved to Trash.")}
    );
  }

  async function manageUsers() {
    const api = home.app.api;
    const user = home.app.currentUser;
    (await loadUserManager()).showUserManagerModal(api, {
      permissionData: api.getDocAccess(doc.id),
      activeUser: user,
      resourceType: 'document',
      resourceId: doc.id,
      resource: doc,
      linkToCopy: makeShareDocUrl(doc),
      reload: () => api.getDocAccess(doc.id),
      appModel: home.app,
    });
  }

  return [
    menuItem(() => renaming.set(doc), t("Rename"),
      dom.cls('disabled', !roles.canEdit(doc.access)),
      testId('rename-doc')
    ),
    menuItem(() => showMoveDocModal(home, doc), t("Move"),
      // Note that moving the doc requires ACL access on the doc. Moving a doc to a workspace
      // that confers descendant ACL access could otherwise increase the user's access to the doc.
      // By requiring the user to have ACL edit access on the doc to move it prevents using this
      // as a tool to gain greater access control over the doc.
      // Having ACL edit access on the doc means the user is also powerful enough to remove
      // the doc, so this is the only access check required to move the doc out of this workspace.
      // The user must also have edit access on the destination, however, for the move to work.
      dom.cls('disabled', !roles.canEditAccess(doc.access)),
      testId('move-doc')
    ),
    menuItem(deleteDoc, t("Remove"),
      dom.cls('disabled', !roles.isOwner(doc)),
      testId('delete-doc')
    ),
    menuItem(() => home.pinUnpinDoc(doc.id, !doc.isPinned).catch(reportError),
      doc.isPinned ? t("Unpin Document"): t("Pin Document"),
      dom.cls('disabled', !roles.canEdit(orgAccess)),
      testId('pin-doc')
    ),
    menuItem(manageUsers, roles.canEditAccess(doc.access) ? t("Manage Users"): t("Access Details"),
      testId('doc-access')
    )
  ];
}

export function makeRemovedDocOptionsMenu(home: HomeModel, doc: Document, workspace: Workspace) {
  function hardDeleteDoc() {
    confirmModal(t("Permanently Delete \"{{name}}\"?", {name: doc.name}), t("Delete Forever"),
      () => home.deleteDoc(doc.id, true).catch(reportError),
      {explanation: t("Document will be permanently deleted.")}
    );
  }

  return [
    menuItem(() => home.restoreDoc(doc), t("Restore"),
      dom.cls('disabled', !roles.isOwner(doc) || !!workspace.removedAt),
      testId('doc-restore')
    ),
    menuItem(hardDeleteDoc, t("Delete Forever"),
      dom.cls('disabled', !roles.isOwner(doc)),
      testId('doc-delete-forever')
    ),
    (workspace.removedAt ?
      menuText(t("To restore this document, restore the workspace first.")) :
      null
    )
  ];
}

function makeRemovedWsOptionsMenu(home: HomeModel, ws: Workspace) {
  return [
    menuItem(() => home.restoreWorkspace(ws), t("Restore"),
      dom.cls('disabled', !roles.canDelete(ws.access)),
      testId('ws-restore')
    ),
    menuItem(() => home.deleteWorkspace(ws.id, true), t("Delete Forever"),
      dom.cls('disabled', !roles.canDelete(ws.access) || ws.docs.length > 0),
      testId('ws-delete-forever')
    ),
    (ws.docs.length > 0 ?
      menuText(t("You may delete a workspace forever once it has no documents in it.")) :
      null
    )
  ];
}

function showMoveDocModal(home: HomeModel, doc: Document) {
  saveModal((ctl, owner) => {
    const selected: Observable<number|null> = Observable.create(owner, null);
    const body = css.moveDocModalBody(
      shadowScroll(
        dom.forEach(home.workspaces, ws => {
          if (ws.isSupportWorkspace) { return null; }
          const isCurrent = Boolean(ws.docs.find(_doc => _doc.id === doc.id));
          const isEditable = roles.canEdit(ws.access);
          const disabled = isCurrent || !isEditable;
          return css.moveDocListItem(
            css.moveDocListText(workspaceName(home.app, ws)),
            isCurrent ? css.moveDocListHintText(t("Current workspace")) : null,
            !isEditable ? css.moveDocListHintText(t("Requires edit permissions")) : null,
            css.moveDocListItem.cls('-disabled', disabled),
            css.moveDocListItem.cls('-selected', (use) => use(selected) === ws.id),
            dom.on('click', () => disabled || selected.set(ws.id)),
            testId('dest-ws')
          );
        })
      )
    );
    return {
      title: t("Move {{name}} to workspace", {name: doc.name}),
      body,
      saveDisabled: Computed.create(owner, (use) => !use(selected)),
      saveFunc: async () => !selected.get() || home.moveDoc(doc.id, selected.get()!).catch(reportError),
      saveLabel: t("Move"),
    };
  });
}

// Scrolls an element into view only if it's above or below the screen.
// TODO move to some common utility
function scrollIntoViewIfNeeded(target: Element) {
  const rect = target.getBoundingClientRect();
  if (rect.bottom > window.innerHeight) {
    target.scrollIntoView(false);
  }
  if (rect.top < 0) {
    target.scrollIntoView(true);
  }
}

/**
 * Returns true if templates should be shown in All Documents.
 */
function shouldShowTemplates(home: HomeModel, showIntro: boolean): boolean {
  const org = home.app.currentOrg;
  const isPersonalOrg = Boolean(org && org.owner);
  // Show templates for all personal orgs, and for non-personal orgs when showing intro.
  return isPersonalOrg || showIntro;
}<|MERGE_RESOLUTION|>--- conflicted
+++ resolved
@@ -103,41 +103,6 @@
                   ? upgradeButton.showUpgradeButton(css.upgradeButton.cls(''))
                   : null,
               ),
-<<<<<<< HEAD
-              createPinnedDocs(home, home.featuredTemplates, true),
-            ]),
-
-            dom.maybe(home.available, () => [
-              buildOtherSites(home),
-              (showIntro && page === 'all' ?
-                null :
-                css.docListHeader(
-                  (
-                    page === 'all' ? t("All Documents") :
-                    page === 'templates' ?
-                      dom.domComputed(use => use(home.featuredTemplates).length > 0, (hasFeaturedTemplates) =>
-                        hasFeaturedTemplates ? t("More Examples and Templates") : t("Examples and Templates")
-                    ) :
-                    page === 'trash' ? t("Trash") :
-                      workspace && [css.docHeaderIcon(workspace.shareType === 'private' ? 'FolderPrivate' : 'Folder'),
-                        workspaceName(home.app, workspace)]
-                  ),
-                  testId('doc-header'),
-                )
-              ),
-              (
-                (page === 'all') ?
-                  dom('div',
-                    showIntro ? buildHomeIntro(home) : null,
-                    buildAllDocsBlock(home, home.workspaces, showIntro, flashDocId, viewSettings),
-                    shouldShowTemplates(home, showIntro) ? buildAllDocsTemplates(home, viewSettings) : null,
-                  ) :
-                (page === 'trash') ?
-                  dom('div',
-                    css.docBlock(t("Documents stay in Trash for 30 days, after which they get deleted permanently.")),
-                    dom.maybe((use) => use(home.trashWorkspaces).length === 0, () =>
-                      css.docBlock(t("Trash is empty."))
-=======
 
               // Build the pinned docs dom. Builds nothing if the selectedOrg is unloaded.
               // TODO: this is shown on all pages, but there is a hack in currentWSPinnedDocs that
@@ -169,8 +134,7 @@
                           hasFeaturedTemplates ? t("More Examples and Templates") : t("Examples and Templates")
                       ) :
                       page === 'trash' ? t("Trash") :
-                      workspace && [css.docHeaderIcon('Folder'), workspaceName(home.app, workspace)]
->>>>>>> 76fcfd73
+                      workspace && [css.docHeaderIcon(workspace.shareType === 'private' ? 'FolderPrivate' : 'Folder'), workspaceName(home.app, workspace)]
                     ),
                     testId('doc-header'),
                   )
