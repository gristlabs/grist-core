--- conflicted
+++ resolved
@@ -74,98 +74,6 @@
   const flashDocId = observable<string|null>(null);
   const upgradeButton = buildUpgradeButton(owner, home.app);
   return css.docList( /* vbox */
-<<<<<<< HEAD
-  /* first line */
-  dom.create(buildTutorialCard, { app: home.app }),
-  /* hbox */
-  css.docListContent(
-    /* left column - grow 1 */
-    css.docMenu(
-      attachAddNewTip(home),
-
-      dom.maybe(!home.app.currentFeatures?.workspaces, () => [
-        css.docListHeader(t("This service is not available right now")),
-        dom('span', t("(The organization needs a paid plan)")),
-      ]),
-
-      // currentWS and showIntro observables change together. We capture both in one domComputed call.
-      dom.domComputed<[IHomePage, Workspace|undefined, boolean]>(
-        (use) => [use(home.currentPage), use(home.currentWS), use(home.showIntro)],
-        ([page, workspace, showIntro]) => {
-          const viewSettings: ViewSettings =
-            page === 'trash' ? makeLocalViewSettings(home, 'trash') :
-            page === 'templates' ? makeLocalViewSettings(home, 'templates') :
-            workspace ? makeLocalViewSettings(home, workspace.id) :
-            home;
-          return [
-            buildPrefs(
-              viewSettings,
-              // Hide the sort and view options when showing the intro.
-              {hideSort: showIntro, hideView: showIntro && page === 'all'},
-              ['all', 'workspace'].includes(page)
-                ? upgradeButton.showUpgradeButton(css.upgradeButton.cls(''))
-                : null,
-            ),
-
-            // Build the pinned docs dom. Builds nothing if the selectedOrg is unloaded.
-            // TODO: this is shown on all pages, but there is a hack in currentWSPinnedDocs that
-            // removes all pinned docs when on trash page.
-            dom.maybe((use) => use(home.currentWSPinnedDocs).length > 0, () => [
-              css.docListHeader(css.pinnedDocsIcon('PinBig'), t("Pinned Documents")),
-              createPinnedDocs(home, pageModel, home.currentWSPinnedDocs),
-            ]),
-
-            // Build the featured templates dom if on the Examples & Templates page.
-            dom.maybe((use) => page === 'templates' && use(home.featuredTemplates).length > 0, () => [
-              css.featuredTemplatesHeader(
-                css.featuredTemplatesIcon('Idea'),
-                t("Featured"),
-                testId('featured-templates-header')
-              ),
-              createPinnedDocs(home, pageModel, home.featuredTemplates, true),
-            ]),
-
-            dom.maybe(home.available, () => [
-              buildOtherSites(home),
-              (showIntro && page === 'all' ?
-                null :
-                css.docListHeader(
-                  (
-                    page === 'all' ? t("All Documents") :
-                    page === 'templates' ?
-                      dom.domComputed(use => use(home.featuredTemplates).length > 0, (hasFeaturedTemplates) =>
-                        hasFeaturedTemplates ? t("More Examples and Templates") : t("Examples and Templates")
-                    ) :
-                    page === 'trash' ? t("Trash") :
-                    workspace && [css.docHeaderIcon('Folder'), workspaceName(home.app, workspace)]
-                  ),
-                  testId('doc-header'),
-                )
-              ),
-              (
-                (page === 'all') ?
-                  dom('div',
-                    showIntro ? buildHomeIntro(home) : null,
-                    buildAllDocsBlock(home, pageModel, home.workspaces, showIntro, flashDocId, viewSettings),
-                    shouldShowTemplates(home, showIntro) ? buildAllDocsTemplates(home, pageModel, viewSettings) : null,
-                  ) :
-                (page === 'trash') ?
-                  dom('div',
-                    css.docBlock(t("Documents stay in Trash for 30 days, after which they get deleted permanently.")),
-                    dom.maybe((use) => use(home.trashWorkspaces).length === 0, () =>
-                      css.docBlock(t("Trash is empty."))
-                    ),
-                    buildAllDocsBlock(home, pageModel, home.trashWorkspaces, false, flashDocId, viewSettings),
-                  ) :
-                (page === 'templates') ?
-                  dom('div',
-                    buildAllTemplates(home, pageModel, home.templateWorkspaces, viewSettings)
-                  ) :
-                  workspace && !workspace.isSupportWorkspace && workspace.docs?.length ?
-                    css.docBlock(
-                      buildWorkspaceDocBlock(home, pageModel, workspace, flashDocId, viewSettings),
-                      testId('doc-block')
-=======
     /* first line */
     dom.create(buildOnboardingCards, {homeModel: home}),
     /* hbox */
@@ -203,7 +111,7 @@
               // removes all pinned docs when on trash page.
               dom.maybe((use) => use(home.currentWSPinnedDocs).length > 0, () => [
                 css.docListHeader(css.pinnedDocsIcon('PinBig'), t("Pinned Documents")),
-                createPinnedDocs(home, home.currentWSPinnedDocs),
+                createPinnedDocs(home, pageModel, home.currentWSPinnedDocs),
               ]),
 
               // Build the featured templates dom if on the Examples & Templates page.
@@ -213,7 +121,7 @@
                   t("Featured"),
                   testId('featured-templates-header')
                 ),
-                createPinnedDocs(home, home.featuredTemplates, true),
+                createPinnedDocs(home, pageModel, home.featuredTemplates, true),
               ]),
 
               dom.maybe(home.available, () => [
@@ -228,7 +136,8 @@
                           hasFeaturedTemplates ? t("More Examples and Templates") : t("Examples and Templates")
                       ) :
                       page === 'trash' ? t("Trash") :
-                      workspace && [css.docHeaderIcon('Folder'), workspaceName(home.app, workspace)]
+                        workspace && [css.docHeaderIcon(workspace.shareType === 'private' ? 'FolderPrivate' : 'Folder'),
+                          workspaceName(home.app, workspace)]
                     ),
                     testId('doc-header'),
                   )
@@ -237,9 +146,8 @@
                   (page === 'all') ?
                     dom('div',
                       showIntro ? buildHomeIntro(home) : null,
-                      buildAllDocsBlock(home, home.workspaces, showIntro, flashDocId, viewSettings),
-                      shouldShowTemplates(home, showIntro) ? buildAllDocsTemplates(home, viewSettings) : null,
->>>>>>> 76fcfd73
+                      buildAllDocsBlock(home, pageModel, home.workspaces, showIntro, flashDocId, viewSettings),
+                      shouldShowTemplates(home, showIntro) ? buildAllDocsTemplates(home, pageModel, viewSettings) : null,
                     ) :
                   (page === 'trash') ?
                     dom('div',
@@ -247,15 +155,15 @@
                       dom.maybe((use) => use(home.trashWorkspaces).length === 0, () =>
                         css.docBlock(t("Trash is empty."))
                       ),
-                      buildAllDocsBlock(home, home.trashWorkspaces, false, flashDocId, viewSettings),
+                      buildAllDocsBlock(home, pageModel, home.trashWorkspaces, false, flashDocId, viewSettings),
                     ) :
                   (page === 'templates') ?
                     dom('div',
-                      buildAllTemplates(home, home.templateWorkspaces, viewSettings)
+                      buildAllTemplates(home, pageModel, home.templateWorkspaces, viewSettings)
                     ) :
                     workspace && !workspace.isSupportWorkspace && workspace.docs?.length ?
                       css.docBlock(
-                        buildWorkspaceDocBlock(home, workspace, flashDocId, viewSettings),
+                        buildWorkspaceDocBlock(home, pageModel, workspace, flashDocId, viewSettings),
                         testId('doc-block')
                       ) :
                     workspace && !workspace.isSupportWorkspace && workspace.docs?.length === 0 ?
