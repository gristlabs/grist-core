--- conflicted
+++ resolved
@@ -91,16 +91,13 @@
 }
 
 function pagePanelsHome(owner: IDisposableOwner, appModel: AppModel, app: App) {
-<<<<<<< HEAD
-  const homeModel = HomeModelImpl.create(owner, appModel, app.clientScope);
-  const pageModel = DocPageModelImpl.create(owner, app, appModel);
-=======
+  
   if (shouldShowOnboardingPage(appModel.userPrefsObs)) {
     return dom.create(OnboardingPage, appModel);
   }
 
-  const pageModel = HomeModelImpl.create(owner, appModel, app.clientScope);
->>>>>>> 76fcfd73
+  const homeModel = HomeModelImpl.create(owner, appModel, app.clientScope);
+  const pageModel = DocPageModelImpl.create(owner, app, appModel);
   const leftPanelOpen = Observable.create(owner, true);
 
   // Set document title to strings like "Home - Grist" or "Org Name - Grist".
