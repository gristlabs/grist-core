import {makeT} from 'app/client/lib/localization';
import {AppModel} from 'app/client/models/AppModel';
import {getLoginUrl, getMainOrgUrl, getSignupUrl, urlState} from 'app/client/models/gristUrlState';
import {AppHeader} from 'app/client/ui/AppHeader';
import {leftPanelBasic} from 'app/client/ui/LeftPanelCommon';
import {pagePanels} from 'app/client/ui/PagePanels';
import {setUpPage} from 'app/client/ui/setUpPage';
import {createTopBarHome} from 'app/client/ui/TopBar';
import {bigBasicButtonLink, bigPrimaryButtonLink} from 'app/client/ui2018/buttons';
import {colors, mediaSmall, theme, vars} from 'app/client/ui2018/cssVars';
import {icon} from 'app/client/ui2018/icons';
<<<<<<< HEAD
import {getContactSupportUrl, getPageTitleSuffix} from 'app/common/gristUrls';
=======
import {commonUrls, getPageTitleSuffix} from 'app/common/gristUrls';
>>>>>>> af676642
import {getGristConfig} from 'app/common/urlUtils';
import {dom, DomElementArg, makeTestId, observable, styled} from 'grainjs';

const testId = makeTestId('test-');

const t = makeT('errorPages');

export function setUpErrPage() {
  const {errPage} = getGristConfig();
  const attachTheme = errPage !== 'form-not-found';
  setUpPage((appModel) => {
    return createErrPage(appModel);
  }, {attachTheme});
}

export function createErrPage(appModel: AppModel) {
  const {errMessage, errPage} = getGristConfig();
  return errPage === 'signed-out' ? createSignedOutPage(appModel) :
    errPage === 'not-found' ? createNotFoundPage(appModel, errMessage) :
    errPage === 'access-denied' ? createForbiddenPage(appModel, errMessage) :
    errPage === 'account-deleted' ? createAccountDeletedPage(appModel) :
    errPage === 'form-not-found' ? createFormNotFoundPage(errMessage) :
    createOtherErrorPage(appModel, errMessage);
}

/**
 * Creates a page to show that the user has no access to this org.
 */
export function createForbiddenPage(appModel: AppModel, message?: string) {
  document.title = t("Access denied{{suffix}}", {suffix: getPageTitleSuffix(getGristConfig())});

  const isAnonym = () => !appModel.currentValidUser;
  const isExternal = () => appModel.currentValidUser?.loginMethod === 'External';
  return pagePanelsError(appModel, t("Access denied{{suffix}}", {suffix: ''}), [
    dom.domComputed(appModel.currentValidUser, user => user ? [
      cssErrorText(message || t("You do not have access to this organization's documents.")),
      cssErrorText(t("You are signed in as {{email}}. You can sign in with a different \
account, or ask an administrator for access.", {email: dom('b', user.email)})),
    ] : [
      // This page is not normally shown because a logged out user with no access will get
      // redirected to log in. But it may be seen if a user logs out and returns to a cached
      // version of this page or is an external user (connected through GristConnect).
      cssErrorText(t("Sign in to access this organization's documents.")),
    ]),
    cssButtonWrap(bigPrimaryButtonLink(
        isExternal() ? t("Go to main page") :
        isAnonym() ? t("Sign in") :
        t("Add account"),
      {href: isExternal() ? getMainOrgUrl() : getLoginUrl()},
      testId('error-signin'),
    ))
  ]);
}

/**
 * Creates a page that shows the user is logged out.
 */
export function createSignedOutPage(appModel: AppModel) {
  document.title = t("Signed out{{suffix}}", {suffix: getPageTitleSuffix(getGristConfig())});

  return pagePanelsError(appModel, t("Signed out{{suffix}}", {suffix: ''}), [
    cssErrorText(t("You are now signed out.")),
    cssButtonWrap(bigPrimaryButtonLink(
      t("Sign in again"), {href: getLoginUrl()}, testId('error-signin')
    ))
  ]);
}

/**
 * Creates a page that shows the user is logged out.
 */
export function createAccountDeletedPage(appModel: AppModel) {
  document.title = t("Account deleted{{suffix}}", {suffix: getPageTitleSuffix(getGristConfig())});

  return pagePanelsError(appModel, t("Account deleted{{suffix}}", {suffix: ''}), [
    cssErrorText(t("Your account has been deleted.")),
    cssButtonWrap(bigPrimaryButtonLink(
      t("Sign up"), {href: getSignupUrl()}, testId('error-signin')
    ))
  ]);
}

/**
 * Creates a "Page not found" page.
 */
export function createNotFoundPage(appModel: AppModel, message?: string) {
  document.title = t("Page not found{{suffix}}", {suffix: getPageTitleSuffix(getGristConfig())});

  return pagePanelsError(appModel, t("Page not found{{suffix}}", {suffix: ''}), [
    cssErrorText(message ||
      t("The requested page could not be found.{{separator}}Please check the URL and try again.", {
        separator: dom('br')
    })),
    cssButtonWrap(bigPrimaryButtonLink(t("Go to main page"), testId('error-primary-btn'),
      urlState().setLinkUrl({}))),
    cssButtonWrap(bigBasicButtonLink(t("Contact support"), {href: getContactSupportUrl()})),
  ]);
}

/**
 * Creates a form-specific "Not Found" page.
 */
export function createFormNotFoundPage(message?: string) {
  document.title = t("Form not found");

  return cssFormErrorPage(
    cssFormErrorContainer(
      cssFormError(
        cssFormErrorBody(
          cssFormErrorImage({src: 'forms/form-not-found.svg'}),
          cssFormErrorText(
            message ?? t('An unknown error occurred.'),
            testId('error-text'),
          ),
        ),
        cssFormErrorFooter(
          cssFormPoweredByGrist(
            cssFormPoweredByGristLink(
              {href: commonUrls.forms, target: '_blank'},
              t('Powered by'),
              cssGristLogo(),
            )
          ),
          cssFormBuildForm(
            cssFormBuildFormLink(
<<<<<<< HEAD
              {href: 'https://www.getgrist.com', target: '_blank'},  // TODO: make configurable
=======
              {href: commonUrls.forms, target: '_blank'},
>>>>>>> af676642
              t('Build your own form'),
              icon('Expand'),
            ),
          ),
        ),
      ),
    ),
  );
}

/**
 * Creates a generic error page with the given message.
 */
export function createOtherErrorPage(appModel: AppModel, message?: string) {
  document.title = t("Error{{suffix}}", {suffix: getPageTitleSuffix(getGristConfig())});

  return pagePanelsError(appModel, t("Something went wrong"), [
    cssErrorText(message ? t('There was an error: {{message}}', {message: addPeriod(message)}) :
      t('There was an unknown error.')),
    cssButtonWrap(bigPrimaryButtonLink(t("Go to main page"), testId('error-primary-btn'),
      urlState().setLinkUrl({}))),
    cssButtonWrap(bigBasicButtonLink(t("Contact support"), {href: getContactSupportUrl()})),
  ]);
}

function addPeriod(msg: string): string {
  return msg.endsWith('.') ? msg : msg + '.';
}

function pagePanelsError(appModel: AppModel, header: string, content: DomElementArg) {
  const panelOpen = observable(false);
  return pagePanels({
    leftPanel: {
      panelWidth: observable(240),
      panelOpen,
      hideOpener: true,
      header: dom.create(AppHeader, appModel),
      content: leftPanelBasic(appModel, panelOpen),
    },
    headerMain: createTopBarHome(appModel),
    contentMain: cssCenteredContent(cssErrorContent(
      cssBigIcon(),
      cssErrorHeader(header, testId('error-header')),
      content,
      testId('error-content'),
    )),
  });
}

const cssCenteredContent = styled('div', `
  width: 100%;
  height: 100%;
  overflow-y: auto;
`);

const cssErrorContent = styled('div', `
  text-align: center;
  margin: 64px 0 64px;
`);

const cssBigIcon = styled('div', `
  display: inline-block;
  width: 100%;
  height: 64px;
  background-image: var(--icon-GristLogo);
  background-size: contain;
  background-repeat: no-repeat;
  background-position: center;
`);

const cssErrorHeader = styled('div', `
  font-weight: ${vars.headerControlTextWeight};
  font-size: ${vars.xxxlargeFontSize};
  margin: 24px;
  text-align: center;
  color: ${theme.text};
`);

const cssErrorText = styled('div', `
  font-size: ${vars.mediumFontSize};
  color: ${theme.text};
  margin: 0 auto 24px auto;
  max-width: 400px;
  text-align: center;
`);

const cssButtonWrap = styled('div', `
  margin-bottom: 8px;
`);

const cssFormErrorPage = styled('div', `
  background-color: ${colors.lightGrey};
  height: 100%;
  width: 100%;
  padding: 52px 0px 52px 0px;
  overflow: auto;

  @media ${mediaSmall} {
    & {
      padding: 20px 0px 20px 0px;
    }
  }
`);

const cssFormErrorContainer = styled('div', `
  padding-left: 16px;
  padding-right: 16px;
`);

const cssFormError = styled('div', `
  display: flex;
  text-align: center;
  flex-direction: column;
  align-items: center;
  background-color: white;
  border: 1px solid ${colors.darkGrey};
  border-radius: 3px;
  max-width: 600px;
  margin: 0px auto;
`);

const cssFormErrorBody = styled('div', `
  padding: 48px 16px 0px 16px;
`);

const cssFormErrorImage = styled('img', `
  width: 100%;
  height: 100%;
  max-width: 250px;
  max-height: 281px;
`);

const cssFormErrorText = styled('div', `
  font-weight: 600;
  font-size: 16px;
  line-height: 24px;
  margin-top: 32px;
  margin-bottom: 24px;
`);

const cssFormErrorFooter = styled('div', `
  border-top: 1px solid ${colors.darkGrey};
  padding: 8px 16px;
  width: 100%;
`);

const cssFormPoweredByGrist = styled('div', `
  color: ${colors.darkText};
  font-size: 13px;
  font-style: normal;
  font-weight: 600;
  line-height: 16px;
  display: flex;
  align-items: center;
  justify-content: center;
  padding: 0px 10px;
`);

const cssFormPoweredByGristLink = styled('a', `
  display: flex;
  align-items: center;
  justify-content: center;
  gap: 8px;
  color: ${colors.darkText};
  text-decoration: none;
`);

const cssFormBuildForm = styled('div', `
  display: flex;
  align-items: center;
  justify-content: center;
  margin-top: 8px;
`);

const cssFormBuildFormLink = styled('a', `
  display: flex;
  align-items: center;
  justify-content: center;
  font-size: 11px;
  line-height: 16px;
  text-decoration-line: underline;
  color: ${colors.darkGreen};
  --icon-color: ${colors.darkGreen};
`);

const cssGristLogo = styled('div', `
  width: 58px;
  height: 20.416px;
  flex-shrink: 0;
  background: url(forms/logo.png);
  background-position: 0 0;
  background-size: contain;
  background-color: transparent;
  background-repeat: no-repeat;
  margin-top: 3px;
`);<|MERGE_RESOLUTION|>--- conflicted
+++ resolved
@@ -9,11 +9,7 @@
 import {bigBasicButtonLink, bigPrimaryButtonLink} from 'app/client/ui2018/buttons';
 import {colors, mediaSmall, theme, vars} from 'app/client/ui2018/cssVars';
 import {icon} from 'app/client/ui2018/icons';
-<<<<<<< HEAD
-import {getContactSupportUrl, getPageTitleSuffix} from 'app/common/gristUrls';
-=======
-import {commonUrls, getPageTitleSuffix} from 'app/common/gristUrls';
->>>>>>> af676642
+import {getContactSupportUrl, commonUrls, getPageTitleSuffix} from 'app/common/gristUrls';
 import {getGristConfig} from 'app/common/urlUtils';
 import {dom, DomElementArg, makeTestId, observable, styled} from 'grainjs';
 
@@ -139,11 +135,7 @@
           ),
           cssFormBuildForm(
             cssFormBuildFormLink(
-<<<<<<< HEAD
-              {href: 'https://www.getgrist.com', target: '_blank'},  // TODO: make configurable
-=======
               {href: commonUrls.forms, target: '_blank'},
->>>>>>> af676642
               t('Build your own form'),
               icon('Expand'),
             ),
