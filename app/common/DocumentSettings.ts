import {CheckerT, createCheckers} from 'ts-interface-checker';
import DocumentSettingsTI from 'app/common/DocumentSettings-ti';

export interface DocumentSettings {
  locale: string;
  currency?: string;
  engine?: EngineCode;
  // Grist attachments can be stored within the document (embedded in the SQLite file), or held
  // externally. The attachmentStoreId expresses a preference for which store should be used for
  // attachments in this doc. This store will be used for new attachments when they're added, and a
  // process can be triggered to start transferring all attachments that aren't already in this
  // store over to it. A full id is stored, rather than something more convenient like a boolean or
  // the string "external", after thinking carefully about how downloads/uploads and transferring
  // files to other installations could work.
  attachmentStoreId?: string;
}

/**
 * The back-end will for now support one engine,
 * a gvisor-backed python3.
 */
<<<<<<< HEAD
export type EngineCode = 'python2' | 'python3';

const checkers = createCheckers(DocumentSettingsTI);
export const DocumentSettingsChecker = checkers.DocumentSettings as CheckerT<DocumentSettings>;
=======
export type EngineCode = 'python3';
>>>>>>> 98de676b
<|MERGE_RESOLUTION|>--- conflicted
+++ resolved
@@ -19,11 +19,7 @@
  * The back-end will for now support one engine,
  * a gvisor-backed python3.
  */
-<<<<<<< HEAD
-export type EngineCode = 'python2' | 'python3';
+export type EngineCode = 'python3';
 
 const checkers = createCheckers(DocumentSettingsTI);
-export const DocumentSettingsChecker = checkers.DocumentSettings as CheckerT<DocumentSettings>;
-=======
-export type EngineCode = 'python3';
->>>>>>> 98de676b
+export const DocumentSettingsChecker = checkers.DocumentSettings as CheckerT<DocumentSettings>;