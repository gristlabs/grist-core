import {ActionSummary} from 'app/common/ActionSummary';
import {ApplyUAResult, ForkResult, FormulaTimingInfo,
        PermissionDataWithExtraUsers, QueryFilters, TimingStatus} from 'app/common/ActiveDocAPI';
import {AssistanceRequest, AssistanceResponse} from 'app/common/Assistance';
import {BaseAPI, IOptions} from 'app/common/BaseAPI';
import {BillingAPI, BillingAPIImpl} from 'app/common/BillingAPI';
import {BrowserSettings} from 'app/common/BrowserSettings';
import {ICustomWidget} from 'app/common/CustomWidget';
import {BulkColValues, TableColValues, TableRecordValue, TableRecordValues,
        TableRecordValuesWithoutIds, UserAction} from 'app/common/DocActions';
import {DocCreationInfo, OpenDocMode} from 'app/common/DocListAPI';
import {OrgUsageSummary} from 'app/common/DocUsage';
import {Features, Product} from 'app/common/Features';
import {isClient} from 'app/common/gristUrls';
import {encodeQueryParams} from 'app/common/gutil';
import {FullUser, UserProfile} from 'app/common/LoginSessionAPI';
import {OrgPrefs, UserOrgPrefs, UserPrefs} from 'app/common/Prefs';
import * as roles from 'app/common/roles';
import {
  WebhookFields,
  WebhookSubscribe,
  WebhookSummaryCollection,
  WebhookUpdate
} from 'app/common/Triggers';
import {addCurrentOrgToPath, getGristConfig} from 'app/common/urlUtils';
import {StringUnion} from 'app/common/StringUnion';
import {AttachmentStore, AttachmentStoreDesc} from 'app/plugin/DocApiTypes';
import {AxiosProgressEvent} from 'axios';
import omitBy from 'lodash/omitBy';


export type {FullUser, UserProfile};

// Nominal email address of the anonymous user.
export const ANONYMOUS_USER_EMAIL = 'anon@getgrist.com';

// Nominal email address of a user who, if you share with them, everyone gets access.
export const EVERYONE_EMAIL = 'everyone@getgrist.com';

// Nominal email address of a user who can view anything (for thumbnails).
export const PREVIEWER_EMAIL = 'thumbnail@getgrist.com';

// A special 'docId' that means to create a new document.
export const NEW_DOCUMENT_CODE = 'new';

// Properties shared by org, workspace, and doc resources.
export interface CommonProperties {
  name: string;
  createdAt: string;  // ISO date string
  updatedAt: string;  // ISO date string
  removedAt?: string; // ISO date string - only can appear on docs and workspaces currently
  public?: boolean;   // If set, resource is available to the public
}
export const commonPropertyKeys = ['createdAt', 'name', 'updatedAt'];

export interface OrganizationProperties extends CommonProperties {
  domain: string|null;
  // Organization includes preferences relevant to interacting with its content.
  userOrgPrefs?: UserOrgPrefs;  // Preferences specific to user and org
  orgPrefs?: OrgPrefs;          // Preferences specific to org (but not a particular user)
  userPrefs?: UserPrefs;        // Preferences specific to user (but not a particular org)
}
export const organizationPropertyKeys = [...commonPropertyKeys, 'domain',
                                         'orgPrefs', 'userOrgPrefs', 'userPrefs'];

// Basic information about an organization, excluding the user's access level
export interface OrganizationWithoutAccessInfo extends OrganizationProperties {
  id: number;
  owner: FullUser|null;
  billingAccount?: BillingAccount;
  host: string|null;  // if set, org's preferred domain (e.g. www.thing.com)
}

// Organization information plus the user's access level
export interface Organization extends OrganizationWithoutAccessInfo {
  access: roles.Role;
}

// Basic information about a billing account associated with an org or orgs.
export interface BillingAccount {
  id: number;
  individual: boolean;
  product: Product;
  stripePlanId: string; // Stripe price id.
  isManager: boolean;
  inGoodStanding: boolean;
  features: Features;
  externalOptions?: {
    invoiceId?: string;
  };
}

// The upload types vary based on which fetch implementation is in use.  This is
// an incomplete list.  For example, node streaming types are supported by node-fetch.
export type UploadType = string | Blob | Buffer;

/**
 * Returns a user-friendly org name, which is either org.name, or "@User Name" for personal orgs.
 */
export function getOrgName(org: Organization): string {
  return org.owner ? `@` + org.owner.name : org.name;
}

/**
 * Returns whether the given org is the templates org, which contains the public
 * templates and tutorials.
 */
export function isTemplatesOrg(org: {domain: Organization['domain']}|null): boolean {
  if (!org) { return false; }

  const {templateOrg} = getGristConfig();
  return org.domain === templateOrg;
}

export type WorkspaceProperties = CommonProperties;
export const workspacePropertyKeys = ['createdAt', 'name', 'updatedAt'];

export interface Workspace extends WorkspaceProperties {
  id: number;
  docs: Document[];
  org: Organization;
  orgDomain?: string;
  access: roles.Role;
  owner?: FullUser;  // Set when workspaces are in the "docs" pseudo-organization,
                     // assembled from multiple personal organizations.
                     // Not set when workspaces are all from the same organization.

  // Set when the workspace belongs to support@getgrist.com. We expect only one such workspace
  // ("Examples & Templates"), containing sample documents.
  isSupportWorkspace?: boolean;
}

// null stands for normal document type, the one set by default at document creation.
export const DOCTYPE_NORMAL = null;
export const DOCTYPE_TEMPLATE = 'template';
export const DOCTYPE_TUTORIAL = 'tutorial';

export type DocumentType = typeof DOCTYPE_NORMAL | typeof DOCTYPE_TEMPLATE | typeof DOCTYPE_TUTORIAL;

// Non-core options for a document.
// "Non-core" means bundled into a single options column in the database.
// TODO: consider smoothing over this distinction in the API.
export interface DocumentOptions {
  description?: string|null;
  icon?: string|null;
  openMode?: OpenDocMode|null;
  externalId?: string|null;  // A slot for storing an externally maintained id.
                             // Not used in grist-core, but handy for Electron app.
  tutorial?: TutorialMetadata|null;
  appearance?: DocumentAppearance|null;
}

export interface TutorialMetadata {
  lastSlideIndex?: number;
  percentComplete?: number;
}

interface DocumentAppearance {
  icon?: DocumentIcon|null;
}

interface DocumentIcon {
  backgroundColor?: string;
  color?: string;
  emoji?: string|null;
}

export interface DocumentProperties extends CommonProperties {
  isPinned: boolean;
  urlId: string|null;
  trunkId: string|null;
  type: DocumentType|null;
  options: DocumentOptions|null;
}

export const documentPropertyKeys = [
  ...commonPropertyKeys,
  'isPinned',
  'urlId',
  'options',
  'type',
  'appearance',
];

export interface Document extends DocumentProperties {
  id: string;
  workspace: Workspace;
  access: roles.Role;
  trunkAccess?: roles.Role|null;
  forks?: Fork[];
}

export interface Fork {
  id: string;
  trunkId: string;
  updatedAt: string;  // ISO date string
  options: DocumentOptions|null;
}

// Non-core options for a user.
export interface UserOptions {
  // Whether signing in with Google is allowed. Defaults to true if unset.
  allowGoogleLogin?: boolean;
  // The "sub" (subject) from the JWT issued by the password-based authentication provider.
  authSubject?: string;
  // Whether user is a consultant. Consultant users can be added to sites
  // without being counted for billing. Defaults to false if unset.
  isConsultant?: boolean;
  // Locale selected by the user. Defaults to 'en' if unset.
  locale?: string;
}

export interface PermissionDelta {
  maxInheritedRole?: roles.BasicRole|null;
  users?: {
    // Maps from email to group name, or null to inherit.
    [email: string]: roles.NonGuestRole|null
  };
}

export interface PermissionData {
  // True if permission data is restricted to current user.
  personal?: true;
  // True if current user is a public member.
  public?: boolean;
  maxInheritedRole?: roles.BasicRole|null;
  users: UserAccessData[];
}

// A structure for modifying managers of a billing account.
export interface ManagerDelta {
  users: {
    // To add a manager, link their email to 'managers'.
    // To remove a manager, link their email to null.
    // This format is used to rhyme with the ACL PermissionDelta format.
    [email: string]: 'managers'|null
  };
}

// Information about a user and their access to an unspecified resource of interest.
export interface UserAccessData {
  id: number;
  name: string;
  email: string;
  ref?: string|null;
  picture?: string|null; // When present, a url to a public image of unspecified dimensions.
  // Represents the user's direct access to the resource of interest. Lack of access to a resource
  // is represented by a null value.
  access: roles.Role|null;
  // A user's parentAccess represent their effective inheritable access to the direct parent of the resource
  // of interest. The user's effective access to the resource of interest can be determined based
  // on the user's parentAccess, the maxInheritedRole setting of the resource and the user's direct
  // access to the resource. Lack of access to the parent resource is represented by a null value.
  // If parent has non-inheritable access, this should be null.
  parentAccess?: roles.BasicRole|null;
  orgAccess?: roles.BasicRole|null;
  anonymous?: boolean;    // If set to true, the user is the anonymous user.
  isMember?: boolean;
}

/**
 * Combines access, parentAccess, and maxInheritedRole info into the resulting access role.
 */
export function getRealAccess(user: UserAccessData, permissionData: PermissionData): roles.Role|null {
  const inheritedAccess = roles.getWeakestRole(user.parentAccess || null, permissionData.maxInheritedRole || null);
  return roles.getStrongestRole(user.access, inheritedAccess);
}

const roleNames: {[role: string]: string} = {
  [roles.OWNER]: 'Owner',
  [roles.EDITOR]: 'Editor',
  [roles.VIEWER]: 'Viewer',
};

export function getUserRoleText(user: UserAccessData) {
  return roleNames[user.access!] || user.access || 'no access';
}

export interface ExtendedUser extends FullUser {
  helpScoutSignature?: string;
  isInstallAdmin?: boolean;     // Set if user is allowed to manage this installation.
}

export interface ActiveSessionInfo {
  user: ExtendedUser;
  org: Organization|null;
  orgError?: OrgError;
}

export interface OrgError {
  error: string;
  status: number;
}

/**
 * Options to control the source of a document being replaced.  For
 * example, a document could be initialized from another document
 * (e.g. a fork) or from a snapshot.
 */
export interface DocReplacementOptions {
  /**
   * The docId to copy from.
   */
  sourceDocId?: string;
  /**
   * The s3 version ID.
   */
  snapshotId?: string;
  /**
   * True if tutorial metadata should be reset.
   *
   * Metadata that's reset includes the doc (i.e. tutorial) name, and the
   * properties under options.tutorial (e.g. lastSlideIndex).
   */
  resetTutorialMetadata?: boolean;
}

/**
 * Information about a single document snapshot/backup.
 */
export interface DocSnapshot {
  lastModified: string;  // when the snapshot was made
  snapshotId: string;    // the id of the snapshot in the underlying store
  docId: string;         // an id for accessing the snapshot as a Grist document
}

/**
 * A list of document snapshots.
 */
export interface DocSnapshots {
  snapshots: DocSnapshot[];  // snapshots, freshest first.
}

/**
 * Information about a single document state.
 */
export interface DocState {
  n: number;  // a sequential identifier
  h: string;  // a hash identifier
}

/**
 * A list of document states.  Most recent is first.
 */
export interface DocStates {
  states: DocState[];
}

/**
 * A comparison between two documents, called "left" and "right".
 * The comparison is based on the action histories in the documents.
 * If those histories have been truncated, the comparison may report
 * two documents as being unrelated even if they do in fact have some
 * shared history.
 */
export interface DocStateComparison {
  left: DocState;         // left / local document
  right: DocState;        // right / remote document
  parent: DocState|null;  // most recent common ancestor of left and right
  // summary of the relationship between the two documents.
  //        same: documents have the same most recent state
  //        left: the left document has actions not yet in the right
  //       right: the right document has actions not yet in the left
  //        both: both documents have changes (possible divergence)
  //   unrelated: no common history found
  summary: 'same' | 'left' | 'right' | 'both' | 'unrelated';
  // optionally, details of what changed may be included.
  details?: DocStateComparisonDetails;
}

/**
 * Detailed comparison between document versions.  For now, this
 * is provided as a pair of ActionSummary objects, relative to
 * the most recent common ancestor.
 */
export interface DocStateComparisonDetails {
  leftChanges: ActionSummary;
  rightChanges: ActionSummary;
}

export interface CopyDocOptions {
  documentName: string;
  asTemplate?: boolean;
}

export interface RenameDocOptions {
  icon?: DocumentIcon|null;
}

export interface UserAPI {
  getSessionActive(): Promise<ActiveSessionInfo>;
  setSessionActive(email: string, org?: string): Promise<void>;
  getSessionAll(): Promise<{users: FullUser[], orgs: Organization[]}>;
  getOrgs(merged?: boolean): Promise<Organization[]>;
  getWorkspace(workspaceId: number): Promise<Workspace>;
  getOrg(orgId: number|string): Promise<Organization>;
  getOrgWorkspaces(orgId: number|string, includeSupport?: boolean): Promise<Workspace[]>;
  getOrgUsageSummary(orgId: number|string): Promise<OrgUsageSummary>;
  getTemplates(): Promise<Workspace[]>;
  getTemplate(docId: string): Promise<Document>;
  getDoc(docId: string): Promise<Document>;
  newOrg(props: Partial<OrganizationProperties>): Promise<number>;
  newWorkspace(props: Partial<WorkspaceProperties>, orgId: number|string): Promise<number>;
  newDoc(props: Partial<DocumentProperties>, workspaceId: number): Promise<string>;
  newUnsavedDoc(options?: {timezone?: string}): Promise<string>;
  copyDoc(sourceDocumentId: string, workspaceId: number, options: CopyDocOptions): Promise<string>;
  renameOrg(orgId: number|string, name: string): Promise<void>;
  renameWorkspace(workspaceId: number, name: string): Promise<void>;
  renameDoc(docId: string, name: string, options?: RenameDocOptions): Promise<void>;
  updateOrg(orgId: number|string, props: Partial<OrganizationProperties>): Promise<void>;
  updateDoc(docId: string, props: Partial<DocumentProperties>): Promise<void>;
  deleteOrg(orgId: number|string): Promise<void>;
  deleteWorkspace(workspaceId: number): Promise<void>;     // delete workspace permanently
  softDeleteWorkspace(workspaceId: number): Promise<void>; // soft-delete workspace
  undeleteWorkspace(workspaceId: number): Promise<void>;   // recover soft-deleted workspace
  deleteDoc(docId: string): Promise<void>;      // delete doc permanently
  softDeleteDoc(docId: string): Promise<void>;  // soft-delete doc
  undeleteDoc(docId: string): Promise<void>;    // recover soft-deleted doc
  updateOrgPermissions(orgId: number|string, delta: PermissionDelta): Promise<void>;
  updateWorkspacePermissions(workspaceId: number, delta: PermissionDelta): Promise<void>;
  updateDocPermissions(docId: string, delta: PermissionDelta): Promise<void>;
  getOrgAccess(orgId: number|string): Promise<PermissionData>;
  getWorkspaceAccess(workspaceId: number): Promise<PermissionData>;
  getDocAccess(docId: string): Promise<PermissionData>;
  pinDoc(docId: string): Promise<void>;
  unpinDoc(docId: string): Promise<void>;
  moveDoc(docId: string, workspaceId: number): Promise<void>;
  getUserProfile(): Promise<FullUser>;
  updateUserName(name: string): Promise<void>;
  updateUserLocale(locale: string|null): Promise<void>;
  updateAllowGoogleLogin(allowGoogleLogin: boolean): Promise<void>;
  updateIsConsultant(userId: number, isConsultant: boolean): Promise<void>;
  getWorker(key: string): Promise<string>;
  getWorkerAPI(key: string): Promise<DocWorkerAPI>;
  getBillingAPI(): BillingAPI;
  getDocAPI(docId: string): DocAPI;
  fetchApiKey(): Promise<string>;
  createApiKey(): Promise<string>;
  deleteApiKey(): Promise<void>;
  getTable(docId: string, tableName: string): Promise<TableColValues>;
  applyUserActions(docId: string, actions: UserAction[]): Promise<ApplyUAResult>;
  importUnsavedDoc(material: UploadType, options?: {
    filename?: string,
    timezone?: string,
    onUploadProgress?: (ev: AxiosProgressEvent) => void,
  }): Promise<string>;
  deleteUser(userId: number, name: string): Promise<void>;
  getBaseUrl(): string;  // Get the prefix for all the endpoints this object wraps.
  forRemoved(): UserAPI; // Get a version of the API that works on removed resources.
  getWidgets(): Promise<ICustomWidget[]>;
  /**
   * Deletes account and personal org with all documents. Note: deleteUser doesn't clear documents,
   * and this method is specific to Grist installation, and might not be supported. Pass current
   * user's id so that we can verify that the user is deleting their own account. This is just to
   * prevent accidental deletion from multiple tabs.
   *
   * @returns true if the account was deleted, false if there was a mismatch with the current
   *   user's id, and the account was probably already deleted.
   */
  closeAccount(userId: number): Promise<boolean>;
  /**
   * Deletes current non personal org with all documents. Note: deleteOrg doesn't clear documents,
   * and this method is specific to Grist installation, and might not be supported.
   */
  closeOrg(): Promise<void>;
}

/**
 * Parameters for the download CSV and XLSX endpoint (/download/table-schema & /download/csv &
 * /download/csv).
 */
 export interface DownloadDocParams {
  tableId: string;
  viewSection?: number;
  activeSortSpec?: string;
  filters?: string;
}

export const CreatableArchiveFormats = StringUnion('zip', 'tar');
export type CreatableArchiveFormats = typeof CreatableArchiveFormats.type;

export interface AttachmentsArchiveParams {
   format?: CreatableArchiveFormats,
}

export interface ArchiveUploadResult {
  added: number;
  errored: number;
  unused: number;
}

interface GetRowsParams {
  filters?: QueryFilters;
  immediate?: boolean;
}

interface SqlResult extends TableRecordValuesWithoutIds {
  statement: string;
}

export const DocAttachmentsLocation = StringUnion(
  "none", "internal", "mixed", "external"
);
export type DocAttachmentsLocation = typeof DocAttachmentsLocation.type;

/**
 * Collect endpoints related to the content of a single document that we've been thinking
 * of as the (restful) "Doc API".  A few endpoints that could be here are not, for historical
 * reasons, such as downloads.
 */
export interface DocAPI {
  // Immediate flag is a currently not-advertised feature, allowing a query to proceed without
  // waiting for a document to be initialized. This is useful if the calculations done when
  // opening a document are irrelevant.
  getRows(tableId: string, options?: GetRowsParams): Promise<TableColValues>;
  getRecords(tableId: string, options?: GetRowsParams): Promise<TableRecordValue[]>;
  sql(sql: string, args?: any[]): Promise<SqlResult>;
  updateRows(tableId: string, changes: TableColValues): Promise<number[]>;
  addRows(tableId: string, additions: BulkColValues): Promise<number[]>;
  removeRows(tableId: string, removals: number[]): Promise<number[]>;
  fork(): Promise<ForkResult>;
  replace(source: DocReplacementOptions): Promise<void>;
  // Get list of document versions (specify raw to bypass caching, which should only make
  // a difference if snapshots have "leaked")
  getSnapshots(raw?: boolean): Promise<DocSnapshots>;
  // remove selected snapshots, or all snapshots that have "leaked" from inventory (should
  // be empty), or all but the current snapshot.
  removeSnapshots(snapshotIds: string[] | 'unlisted' | 'past'): Promise<{snapshotIds: string[]}>;
  forceReload(): Promise<void>;
  recover(recoveryMode: boolean): Promise<void>;
  // Compare two documents, optionally including details of the changes.
  compareDoc(
    remoteDocId: string,
    options?: { detail?: boolean; maxRows?: number | null }
  ): Promise<DocStateComparison>;
  // Compare two versions within a document, including details of the changes.
  // Versions are identified by action hashes, or aliases understood by HashUtil.
  // Currently, leftHash is expected to be an ancestor of rightHash.  If rightHash
  // is HEAD, the result will contain a copy of any rows added or updated.
  compareVersion(leftHash: string, rightHash: string): Promise<DocStateComparison>;
  getDownloadUrl(options: {template: boolean, removeHistory: boolean}): string;
  getDownloadXlsxUrl(params?: DownloadDocParams): string;
  getDownloadCsvUrl(params: DownloadDocParams): string;
  getDownloadTsvUrl(params: DownloadDocParams): string;
  getDownloadDsvUrl(params: DownloadDocParams): string;
  getDownloadTableSchemaUrl(params: DownloadDocParams): string;
  getDownloadAttachmentsArchiveUrl(params: AttachmentsArchiveParams): string;

  /**
   * Exports current document to the Google Drive as a spreadsheet file. To invoke this method,
   * first acquire "code" via Google Auth Endpoint (see ShareMenu.ts for an example).
   * @param code Authorization code returned from Google (requested via Grist's Google Auth
   *   Endpoint)
   * @param title Name of the spreadsheet that will be created (should use a Grist document's
   *   title)
   */
  sendToDrive(code: string, title: string): Promise<{url: string}>;
  // Upload a single attachment and return the resulting metadata row ID.
  // The arguments are passed to FormData.append.
  uploadAttachment(value: string | Blob, filename?: string): Promise<number>;
  uploadAttachmentArchive(archive: string | Blob, filename?: string): Promise<ArchiveUploadResult>;

  // Get users that are worth proposing to "View As" for access control purposes.
  getUsersForViewAs(): Promise<PermissionDataWithExtraUsers>;

  getWebhooks(): Promise<WebhookSummaryCollection>;
  addWebhook(webhook: WebhookFields): Promise<{webhookId: string}>;
  removeWebhook(webhookId: string, tableId: string): Promise<void>;
  // Update webhook
  updateWebhook(webhook: WebhookUpdate): Promise<void>;
  flushWebhooks(): Promise<void>;
  flushWebhook(webhookId: string): Promise<void>;

  getAssistance(params: AssistanceRequest): Promise<AssistanceResponse>;
  /**
   * Check if the document is currently in timing mode.
   * Status is either
   * - 'active' if timings are enabled.
   * - 'pending' if timings are enabled but we can't get the data yet (as engine is blocked)
   * - 'disabled' if timings are disabled.
   */
  timing(): Promise<TimingStatus>;
  /**
   * Starts recording timing information for the document. Throws exception if timing is already
   * in progress or you don't have permission to start timing.
   */
  startTiming(): Promise<void>;
  stopTiming(): Promise<FormulaTimingInfo[]>;
  /**
   * Starts the transfer of all attachments from the old attachment storage to the new one.
   */
  transferAllAttachments(): Promise<void>;
  /**
   * Returns the status of the attachment transfer.
   */
  getAttachmentTransferStatus(): Promise<AttachmentTransferStatus>;
  /**
   * Retries type of attachment storage used by the document.
   */
  getAttachmentStore(): Promise<{type: AttachmentStore}>;
  /**
   * Sets the attachment storage used by the document.
   */
  setAttachmentStore(type: AttachmentStore): Promise<void>;
  /**
   * Lists available external attachment stores. For now it contains at most one store.
   * If there is one store available it means that external storage is configured and can be used
   * by this document.
   */
  getAttachmentStores(): Promise<{stores: AttachmentStoreDesc[]}>;
}

// Operations that are supported by a doc worker.
export interface DocWorkerAPI {
  readonly url: string;
  importDocToWorkspace(uploadId: number, workspaceId: number, settings?: BrowserSettings): Promise<DocCreationInfo>;
  upload(material: UploadType, filename?: string): Promise<number>;
  downloadDoc(docId: string, template?: boolean): Promise<Response>;
  copyDoc(docId: string, template?: boolean, name?: string): Promise<number>;
}

export class UserAPIImpl extends BaseAPI implements UserAPI {
  constructor(private _homeUrl: string, private _options: IOptions = {}) {
    super(_options);
  }

  public forRemoved(): UserAPI {
    const extraParameters = new Map<string, string>([['showRemoved', '1']]);
    return new UserAPIImpl(this._homeUrl, {...this._options, extraParameters});
  }

  public async getSessionActive(): Promise<ActiveSessionInfo> {
    return this.requestJson(`${this._url}/api/session/access/active`, {method: 'GET'});
  }

  public async setSessionActive(email: string, org?: string): Promise<void> {
    const body = JSON.stringify({ email, org });
    return this.requestJson(`${this._url}/api/session/access/active`, {method: 'POST', body});
  }

  public async getSessionAll(): Promise<{users: FullUser[], orgs: Organization[]}> {
    return this.requestJson(`${this._url}/api/session/access/all`, {method: 'GET'});
  }

  public async getOrgs(merged: boolean = false): Promise<Organization[]> {
    return this.requestJson(`${this._url}/api/orgs?merged=${merged ? 1 : 0}`, { method: 'GET' });
  }

  public async getWorkspace(workspaceId: number): Promise<Workspace> {
    return this.requestJson(`${this._url}/api/workspaces/${workspaceId}`, { method: 'GET' });
  }

  public async getOrg(orgId: number|string): Promise<Organization> {
    return this.requestJson(`${this._url}/api/orgs/${orgId}`, { method: 'GET' });
  }

  public async getOrgWorkspaces(orgId: number|string, includeSupport = true): Promise<Workspace[]> {
    return this.requestJson(`${this._url}/api/orgs/${orgId}/workspaces?includeSupport=${includeSupport ? 1 : 0}`,
      { method: 'GET' });
  }

  public async getOrgUsageSummary(orgId: number|string): Promise<OrgUsageSummary> {
    return this.requestJson(`${this._url}/api/orgs/${orgId}/usage`, { method: 'GET' });
  }

  public async getTemplates(): Promise<Workspace[]> {
    return this.requestJson(`${this._url}/api/templates`, { method: 'GET' });
  }

  public async getTemplate(docId: string): Promise<Document> {
    return this.requestJson(`${this._url}/api/templates/${docId}`, { method: 'GET' });
  }

  public async getWidgets(): Promise<ICustomWidget[]> {
    return await this.requestJson(`${this._url}/api/widgets`, { method: 'GET' });
  }

  public async getDoc(docId: string): Promise<Document> {
    return this.requestJson(`${this._url}/api/docs/${docId}`, { method: 'GET' });
  }

  public async newOrg(props: Partial<OrganizationProperties>): Promise<number> {
    return this.requestJson(`${this._url}/api/orgs`, {
      method: 'POST',
      body: JSON.stringify(props)
    });
  }

  public async newWorkspace(props: Partial<WorkspaceProperties>, orgId: number|string): Promise<number> {
    return this.requestJson(`${this._url}/api/orgs/${orgId}/workspaces`, {
      method: 'POST',
      body: JSON.stringify(props)
    });
  }

  public async newDoc(props: Partial<DocumentProperties>, workspaceId: number): Promise<string> {
    return this.requestJson(`${this._url}/api/workspaces/${workspaceId}/docs`, {
      method: 'POST',
      body: JSON.stringify(props)
    });
  }

  public async newUnsavedDoc(options: {timezone?: string} = {}): Promise<string> {
    return this.requestJson(`${this._url}/api/docs`, {
      method: 'POST',
      body: JSON.stringify(options),
    });
  }

  public async copyDoc(
    sourceDocumentId: string,
    workspaceId: number,
    options: CopyDocOptions
  ): Promise<string> {
    return this.requestJson(`${this._url}/api/docs`, {
      method: 'POST',
      body: JSON.stringify({
        sourceDocumentId,
        workspaceId,
        ...options,
      }),
    });
  }

  public async renameOrg(orgId: number|string, name: string): Promise<void> {
    await this.request(`${this._url}/api/orgs/${orgId}`, {
      method: 'PATCH',
      body: JSON.stringify({ name })
    });
  }

  public async renameWorkspace(workspaceId: number, name: string): Promise<void> {
    await this.request(`${this._url}/api/workspaces/${workspaceId}`, {
      method: 'PATCH',
      body: JSON.stringify({ name })
    });
  }

  public async renameDoc(docId: string, name: string, { icon }: RenameDocOptions = {}): Promise<void> {
    return this.updateDoc(docId, {
      name,
      ...(icon ? { options: { appearance: { icon } } } : undefined),
    });
  }

  public async updateOrg(orgId: number|string, props: Partial<OrganizationProperties>): Promise<void> {
    await this.request(`${this._url}/api/orgs/${orgId}`, {
      method: 'PATCH',
      body: JSON.stringify(props)
    });
  }

  public async updateDoc(docId: string, props: Partial<DocumentProperties>): Promise<void> {
    await this.request(`${this._url}/api/docs/${docId}`, {
      method: 'PATCH',
      body: JSON.stringify(props)
    });
  }

  public async deleteOrg(orgId: number|string): Promise<void> {
    await this.request(`${this._url}/api/orgs/${orgId}`, { method: 'DELETE' });
  }

  public async deleteWorkspace(workspaceId: number): Promise<void> {
    await this.request(`${this._url}/api/workspaces/${workspaceId}`, { method: 'DELETE' });
  }

  public async softDeleteWorkspace(workspaceId: number): Promise<void> {
    await this.request(`${this._url}/api/workspaces/${workspaceId}/remove`, { method: 'POST' });
  }

  public async undeleteWorkspace(workspaceId: number): Promise<void> {
    await this.request(`${this._url}/api/workspaces/${workspaceId}/unremove`, { method: 'POST' });
  }

  public async deleteDoc(docId: string): Promise<void> {
    await this.request(`${this._url}/api/docs/${docId}`, { method: 'DELETE' });
  }

  public async softDeleteDoc(docId: string): Promise<void> {
    await this.request(`${this._url}/api/docs/${docId}/remove`, { method: 'POST' });
  }

  public async undeleteDoc(docId: string): Promise<void> {
    await this.request(`${this._url}/api/docs/${docId}/unremove`, { method: 'POST' });
  }

  public async updateOrgPermissions(orgId: number|string, delta: PermissionDelta): Promise<void> {
    await this.request(`${this._url}/api/orgs/${orgId}/access`, {
      method: 'PATCH',
      body: JSON.stringify({ delta })
    });
  }

  public async updateWorkspacePermissions(workspaceId: number, delta: PermissionDelta): Promise<void> {
    await this.request(`${this._url}/api/workspaces/${workspaceId}/access`, {
      method: 'PATCH',
      body: JSON.stringify({ delta })
    });
  }

  public async updateDocPermissions(docId: string, delta: PermissionDelta): Promise<void> {
    await this.request(`${this._url}/api/docs/${docId}/access`, {
      method: 'PATCH',
      body: JSON.stringify({ delta })
    });
  }

  public async getOrgAccess(orgId: number|string): Promise<PermissionData> {
    return this.requestJson(`${this._url}/api/orgs/${orgId}/access`, { method: 'GET' });
  }

  public async getWorkspaceAccess(workspaceId: number): Promise<PermissionData> {
    return this.requestJson(`${this._url}/api/workspaces/${workspaceId}/access`, { method: 'GET' });
  }

  public async getDocAccess(docId: string): Promise<PermissionData> {
    return this.requestJson(`${this._url}/api/docs/${docId}/access`, { method: 'GET' });
  }

  public async pinDoc(docId: string): Promise<void> {
    await this.request(`${this._url}/api/docs/${docId}/pin`, {
      method: 'PATCH'
    });
  }

  public async unpinDoc(docId: string): Promise<void> {
    await this.request(`${this._url}/api/docs/${docId}/unpin`, {
      method: 'PATCH'
    });
  }

  public async moveDoc(docId: string, workspaceId: number): Promise<void> {
    await this.request(`${this._url}/api/docs/${docId}/move`, {
      method: 'PATCH',
      body: JSON.stringify({ workspace: workspaceId })
    });
  }

  public async getUserProfile(): Promise<FullUser> {
    return this.requestJson(`${this._url}/api/profile/user`);
  }

  public async updateUserName(name: string): Promise<void> {
    await this.request(`${this._url}/api/profile/user/name`, {
      method: 'POST',
      body: JSON.stringify({name})
    });
  }

  public async updateUserLocale(locale: string|null): Promise<void> {
    await this.request(`${this._url}/api/profile/user/locale`, {
      method: 'POST',
      body: JSON.stringify({locale})
    });
  }

  public async updateAllowGoogleLogin(allowGoogleLogin: boolean): Promise<void> {
    await this.request(`${this._url}/api/profile/allowGoogleLogin`, {
      method: 'POST',
      body: JSON.stringify({allowGoogleLogin})
    });
  }

  public async updateIsConsultant(userId: number, isConsultant: boolean): Promise<void> {
    await this.request(`${this._url}/api/profile/isConsultant`, {
      method: 'POST',
      body: JSON.stringify({userId, isConsultant})
    });
  }

  public async getWorker(key: string): Promise<string> {
    const json = (await this.requestJson(`${this._url}/api/worker/${key}`, {
      method: 'GET',
      credentials: 'include'
    })) as PublicDocWorkerUrlInfo;
    return getPublicDocWorkerUrl(this._homeUrl, json);
  }

  public async getWorkerAPI(key: string): Promise<DocWorkerAPI> {
    const docUrl = this._urlWithOrg(await this.getWorker(key));
    return new DocWorkerAPIImpl(docUrl, this._options);
  }

  public getBillingAPI(): BillingAPI {
    return new BillingAPIImpl(this._url, this._options);
  }

  public getDocAPI(docId: string): DocAPI {
    return new DocAPIImpl(this._url, docId, this._options);
  }

  public async fetchApiKey(): Promise<string> {
    const resp = await this.request(`${this._url}/api/profile/apiKey`);
    return await resp.text();
  }

  public async createApiKey(): Promise<string> {
    const res = await this.request(`${this._url}/api/profile/apiKey`, {
      method: 'POST'
    });
    return await res.text();
  }

  public async deleteApiKey(): Promise<void> {
    await this.request(`${this._url}/api/profile/apiKey`, {
      method: 'DELETE'
    });
  }

  // This method is not strictly needed anymore, but is widely used by
  // tests so supporting as a handy shortcut for getDocAPI(docId).getRows(tableName)
  public async getTable(docId: string, tableName: string): Promise<TableColValues> {
    return this.getDocAPI(docId).getRows(tableName);
  }

  public async applyUserActions(docId: string, actions: UserAction[]): Promise<ApplyUAResult> {
    return this.requestJson(`${this._url}/api/docs/${docId}/apply`, {
      method: 'POST',
      body: JSON.stringify(actions)
    });
  }

  public async importUnsavedDoc(material: UploadType, options?: {
    filename?: string,
    timezone?: string,
    onUploadProgress?: (ev: AxiosProgressEvent) => void,
  }): Promise<string> {
    options = options || {};
    const formData = this.newFormData();
    formData.append('upload', material as any, options.filename);
    if (options.timezone) { formData.append('timezone', options.timezone); }
    const resp = await this.requestAxios(`${this._url}/api/docs`, {
      method: 'POST',
      data: formData,
      onUploadProgress: options.onUploadProgress,
      // On browser, it is important not to set Content-Type so that the browser takes care
      // of setting HTTP headers appropriately.  Outside browser, requestAxios has logic
      // for setting the HTTP headers.
      headers: {...this.defaultHeadersWithoutContentType()},
    });
    return resp.data;
  }

  public async deleteUser(userId: number, name: string) {
    await this.request(`${this._url}/api/users/${userId}`,
                       {method: 'DELETE',
                        body: JSON.stringify({name})});
  }

  public async closeAccount(userId: number): Promise<boolean> {
    return await this.requestJson(`${this._url}/api/doom/account?userid=` + userId, {method: 'DELETE'});
  }

  public async closeOrg() {
    await this.request(`${this._url}/api/doom/org`, {method: 'DELETE'});
  }

  public getBaseUrl(): string { return this._url; }

  // Recomputes the URL on every call to pick up changes in the URL when switching orgs.
  // (Feels inefficient, but probably doesn't matter, and it's simpler than the alternatives.)
  private get _url(): string {
    return this._urlWithOrg(this._homeUrl);
  }

  private _urlWithOrg(base: string): string {
    return isClient() ? addCurrentOrgToPath(base) : base.replace(/\/$/, '');
  }
}

export class DocWorkerAPIImpl extends BaseAPI implements DocWorkerAPI {
  constructor(public readonly url: string, _options: IOptions = {}) {
    super(_options);
  }

  public async importDocToWorkspace(uploadId: number, workspaceId: number, browserSettings?: BrowserSettings):
      Promise<DocCreationInfo> {
    return this.requestJson(`${this.url}/api/workspaces/${workspaceId}/import`, {
      method: 'POST',
      body: JSON.stringify({ uploadId, browserSettings })
    });
  }

  public async upload(material: UploadType, filename?: string): Promise<number> {
    const formData = this.newFormData();
    formData.append('upload', material as any, filename);
    const json = await this.requestJson(`${this.url}/uploads`, {
      // On browser, it is important not to set Content-Type so that the browser takes care
      // of setting HTTP headers appropriately.  Outside of browser, node-fetch also appears
      // to take care of this - https://github.github.io/fetch/#request-body
      headers: {...this.defaultHeadersWithoutContentType()},
      method: 'POST',
      body: formData
    });
    return json.uploadId;
  }

  public async downloadDoc(docId: string, template: boolean = false): Promise<Response> {
    const extra = template ? '?template=1' : '';
    const result = await this.request(`${this.url}/api/docs/${docId}/download${extra}`, {
      method: 'GET',
    });
    if (!result.ok) { throw new Error(await result.text()); }
    return result;
  }

  public async copyDoc(docId: string, template: boolean = false, name?: string): Promise<number> {
    const url = new URL(`${this.url}/copy?doc=${docId}`);
    if (template) {
      url.searchParams.append('template', '1');
    }
    if (name) {
      url.searchParams.append('name', name);
    }
    const json = await this.requestJson(url.href, {
      method: 'POST',
    });
    return json.uploadId;
  }
}

export class DocAPIImpl extends BaseAPI implements DocAPI {
  private _url: string;

  constructor(url: string, public readonly docId: string, options: IOptions = {}) {
    super(options);
    this._url = `${url}/api/docs/${docId}`;
  }

  public getBaseUrl(): string { return this._url; }

  public async getRows(tableId: string, options?: GetRowsParams): Promise<TableColValues> {
    return this._getRecords(tableId, 'data', options);
  }

  public async getRecords(tableId: string, options?: GetRowsParams): Promise<TableRecordValue[]> {
    const response: TableRecordValues = await this._getRecords(tableId, 'records', options);
    return response.records;
  }

  public async sql(sql: string, args?: any[]): Promise<SqlResult> {
    return this.requestJson(`${this._url}/sql`, {
      body: JSON.stringify({
        sql,
        ...(args ? { args } : {}),
      }),
      method: 'POST',
    });
  }

  public async updateRows(tableId: string, changes: TableColValues): Promise<number[]> {
    return this.requestJson(`${this._url}/tables/${tableId}/data`, {
      body: JSON.stringify(changes),
      method: 'PATCH'
    });
  }

  public async addRows(tableId: string, additions: BulkColValues): Promise<number[]> {
    return this.requestJson(`${this._url}/tables/${tableId}/data`, {
      body: JSON.stringify(additions),
      method: 'POST'
    });
  }

  public async removeRows(tableId: string, removals: number[]): Promise<number[]> {
    return this.requestJson(`${this._url}/tables/${tableId}/data/delete`, {
      body: JSON.stringify(removals),
      method: 'POST'
    });
  }

  public async fork(): Promise<ForkResult> {
    return this.requestJson(`${this._url}/fork`, {
      method: 'POST'
    });
  }

  public async replace(source: DocReplacementOptions): Promise<void> {
    return this.requestJson(`${this._url}/replace`, {
      body: JSON.stringify(source),
      method: 'POST'
    });
  }

  public async getSnapshots(raw?: boolean): Promise<DocSnapshots> {
    return this.requestJson(`${this._url}/snapshots?raw=${raw}`);
  }

  public async removeSnapshots(snapshotIds: string[] | 'unlisted' | 'past') {
    const body = typeof snapshotIds === 'string' ? { select: snapshotIds } : { snapshotIds };
    return await this.requestJson(`${this._url}/snapshots/remove`, {
      method: 'POST',
      body: JSON.stringify(body)
    });
  }

  public async getUsersForViewAs(): Promise<PermissionDataWithExtraUsers> {
    return this.requestJson(`${this._url}/usersForViewAs`);
  }

  public async getWebhooks(): Promise<WebhookSummaryCollection> {
    return this.requestJson(`${this._url}/webhooks`);
  }

  public async addWebhook(webhook: WebhookSubscribe & {tableId: string}): Promise<{webhookId: string}> {
    const {tableId} = webhook;
    return this.requestJson(`${this._url}/tables/${tableId}/_subscribe`, {
      method: 'POST',
      body: JSON.stringify(
        omitBy(webhook, (val, key) => key === 'tableId' || val === null)),
    });
  }

  public async updateWebhook(webhook: WebhookUpdate): Promise<void> {
    return this.requestJson(`${this._url}/webhooks/${webhook.id}`, {
      method: 'PATCH',
      body: JSON.stringify(webhook.fields),
    });
  }

  public removeWebhook(webhookId: string, tableId: string) {
    // unsubscribeKey is not required for owners
    const unsubscribeKey = '';
    return this.requestJson(`${this._url}/tables/${tableId}/_unsubscribe`, {
      method: 'POST',
      body: JSON.stringify({webhookId, unsubscribeKey}),
    });
  }

  public async flushWebhooks(): Promise<void> {
    await this.request(`${this._url}/webhooks/queue`, {
      method: 'DELETE'
    });
  }

  public async flushWebhook(id: string): Promise<void> {
    await this.request(`${this._url}/webhooks/queue/${id}`, {
      method: 'DELETE'
    });
  }

  public async forceReload(): Promise<void> {
    await this.request(`${this._url}/force-reload`, {
      method: 'POST'
    });
  }

  public async recover(recoveryMode: boolean): Promise<void> {
    await this.request(`${this._url}/recover`, {
      body: JSON.stringify({recoveryMode}),
      method: 'POST'
    });
  }

  public async compareDoc(
    remoteDocId: string,
    options: {
      detail?: boolean;
      maxRows?: number | null;
    } = {}
  ): Promise<DocStateComparison> {
    const { detail, maxRows } = options;
    const url = new URL(`${this._url}/compare/${remoteDocId}`);
    if (detail) {
      url.searchParams.set("detail", "true");
    }
    if (maxRows !== undefined) {
      url.searchParams.set("maxRows", String(maxRows));
    }
    return this.requestJson(url.href);
  }

  public async copyDoc(workspaceId: number, options: CopyDocOptions): Promise<string> {
    const {documentName, asTemplate} = options;
    return this.requestJson(`${this._url}/copy`, {
      body: JSON.stringify({workspaceId, documentName, asTemplate}),
      method: 'POST'
     });
  }

  public async compareVersion(leftHash: string, rightHash: string): Promise<DocStateComparison> {
    const url = new URL(`${this._url}/compare`);
    url.searchParams.append('left', leftHash);
    url.searchParams.append('right', rightHash);
    return this.requestJson(url.href);
  }

  public getDownloadUrl({template, removeHistory}: {template: boolean, removeHistory: boolean}): string {
    return this._url + `/download?template=${template}&nohistory=${removeHistory}`;
  }

  public getDownloadXlsxUrl(params: DownloadDocParams) {
    return this._url + '/download/xlsx?' + encodeQueryParams({...params});
  }

  public getDownloadCsvUrl(params: DownloadDocParams) {
    // We spread `params` to work around TypeScript being overly cautious.
    return this._url + '/download/csv?' + encodeQueryParams({...params});
  }

  public getDownloadTsvUrl(params: DownloadDocParams) {
    return this._url + '/download/tsv?' + encodeQueryParams({...params});
  }

  public getDownloadDsvUrl(params: DownloadDocParams) {
    return this._url + '/download/dsv?' + encodeQueryParams({...params});
  }

  public getDownloadTableSchemaUrl(params: DownloadDocParams) {
    // We spread `params` to work around TypeScript being overly cautious.
    return this._url + '/download/table-schema?' + encodeQueryParams({...params});
  }

  public getDownloadAttachmentsArchiveUrl(params: AttachmentsArchiveParams): string {
    return this._url + '/attachments/archive?' + encodeQueryParams({...params});
  }

  public async sendToDrive(code: string, title: string): Promise<{url: string}> {
    const url = new URL(`${this._url}/send-to-drive`);
    url.searchParams.append('title', title);
    url.searchParams.append('code', code);
    return this.requestJson(url.href);
  }

  public async uploadAttachment(value: string | Blob, filename?: string): Promise<number> {
    const formData = this.newFormData();
    formData.append('upload', value, filename);
    const response = await this.requestAxios(`${this._url}/attachments`, {
      method: 'POST',
      data: formData,
      // On browser, it is important not to set Content-Type so that the browser takes care
      // of setting HTTP headers appropriately.  Outside browser, requestAxios has logic
      // for setting the HTTP headers.
      headers: {...this.defaultHeadersWithoutContentType()},
    });
    return response.data[0];
  }

<<<<<<< HEAD
  public async uploadAttachmentArchive(archive: string | Blob, filename?: string): Promise<ArchiveUploadResult> {
    const formData = this.newFormData();
    formData.append('upload', archive, filename);
    const response = await this.requestAxios(`${this._url}/attachments/archive`, {
      method: 'POST',
      data: formData,
      // On browser, it is important not to set Content-Type so that the browser takes care
      // of setting HTTP headers appropriately.  Outside browser, requestAxios has logic
      // for setting the HTTP headers.
      headers: {...this.defaultHeadersWithoutContentType()},
    });
    return response.data;
  }

  public async getAssistance(params: AssistanceRequest): Promise<AssistanceResponse> {
=======
  public async getAssistance(
    params: AssistanceRequest
  ): Promise<AssistanceResponse> {
>>>>>>> 63642f25
    return await this.requestJson(`${this._url}/assistant`, {
      method: 'POST',
      body: JSON.stringify(params),
    });
  }

  public async timing(): Promise<TimingStatus> {
    return this.requestJson(`${this._url}/timing`);
  }

  public async startTiming(): Promise<void> {
    await this.request(`${this._url}/timing/start`, {method: 'POST'});
  }

  public async stopTiming(): Promise<FormulaTimingInfo[]> {
    return await this.requestJson(`${this._url}/timing/stop`, {method: 'POST'});
  }

  public async transferAllAttachments(): Promise<void> {
    await this.request(`${this._url}/attachments/transferAll`, {method: 'POST'});
  }

  public async getAttachmentTransferStatus(): Promise<AttachmentTransferStatus> {
    return this.requestJson(`${this._url}/attachments/transferStatus`);
  }

  public async getAttachmentStore(): Promise<{type: AttachmentStore}> {
    return this.requestJson(`${this._url}/attachments/store`);
  }

  public async getAttachmentStores(): Promise<{stores: AttachmentStoreDesc[]}> {
    return this.requestJson(`${this._url}/attachments/stores`);
  }

  public async setAttachmentStore(type: AttachmentStore): Promise<void> {
    await this.request(`${this._url}/attachments/store`, {
      method: 'POST',
      body: JSON.stringify({type}),
    });
  }

  private _getRecords(tableId: string, endpoint: 'data' | 'records', options?: GetRowsParams): Promise<any> {
    const url = new URL(`${this._url}/tables/${tableId}/${endpoint}`);
    if (options?.filters) {
      url.searchParams.append('filter', JSON.stringify(options.filters));
    }
    if (options?.immediate) {
      url.searchParams.append('immediate', 'true');
    }
    return this.requestJson(url.href);
  }
}

export interface AttachmentTransferStatus {
  status: {
    pendingTransferCount: number;
    isRunning: boolean;
  };
  locationSummary: DocAttachmentsLocation;
}


/**
 * Represents information to build public doc worker url.
 *
 * Structure that may contain either **exclusively**:
 *  - a selfPrefix when no pool of doc worker exist.
 *  - a public doc worker url otherwise.
 */
export type PublicDocWorkerUrlInfo = {
  selfPrefix: string;
  docWorkerUrl: null;
} | {
  selfPrefix: null;
  docWorkerUrl: string;
}

export function getUrlFromPrefix(homeUrl: string, prefix: string) {
  const url = new URL(homeUrl);
  url.pathname = prefix + url.pathname;
  return url.href;
}

/**
 * Get a docWorkerUrl from information returned from backend. When the backend
 * is fully configured, and there is a pool of workers, this is straightforward,
 * just return the docWorkerUrl reported by the backend. For single-instance
 * installs, the backend returns a null docWorkerUrl, and a client can simply
 * use the homeUrl of the backend, with extra path prefix information
 * given by selfPrefix. At the time of writing, the selfPrefix contains a
 * doc-worker id, and a tag for the codebase (used in consistency checks).
 *
 * @param {string} homeUrl
 * @param {string} docWorkerInfo The information to build the public doc worker url
 *                               (result of the call to /api/worker/:docId)
 */
export function getPublicDocWorkerUrl(homeUrl: string, docWorkerInfo: PublicDocWorkerUrlInfo) {
  return docWorkerInfo.selfPrefix !== null ?
    getUrlFromPrefix(homeUrl, docWorkerInfo.selfPrefix) :
    docWorkerInfo.docWorkerUrl;
}<|MERGE_RESOLUTION|>--- conflicted
+++ resolved
@@ -449,25 +449,23 @@
   forRemoved(): UserAPI; // Get a version of the API that works on removed resources.
   getWidgets(): Promise<ICustomWidget[]>;
   /**
-   * Deletes account and personal org with all documents. Note: deleteUser doesn't clear documents,
-   * and this method is specific to Grist installation, and might not be supported. Pass current
-   * user's id so that we can verify that the user is deleting their own account. This is just to
-   * prevent accidental deletion from multiple tabs.
+   * Deletes account and personal org with all documents. Note: deleteUser doesn't clear documents, and this method
+   * is specific to Grist installation, and might not be supported. Pass current user's id so that we can verify
+   * that the user is deleting their own account. This is just to prevent accidental deletion from multiple tabs.
    *
-   * @returns true if the account was deleted, false if there was a mismatch with the current
-   *   user's id, and the account was probably already deleted.
+   * @returns true if the account was deleted, false if there was a mismatch with the current user's id, and the
+   * account was probably already deleted.
    */
   closeAccount(userId: number): Promise<boolean>;
   /**
-   * Deletes current non personal org with all documents. Note: deleteOrg doesn't clear documents,
-   * and this method is specific to Grist installation, and might not be supported.
+   * Deletes current non personal org with all documents. Note: deleteOrg doesn't clear documents, and this method
+   * is specific to Grist installation, and might not be supported.
    */
   closeOrg(): Promise<void>;
 }
 
 /**
- * Parameters for the download CSV and XLSX endpoint (/download/table-schema & /download/csv &
- * /download/csv).
+ * Parameters for the download CSV and XLSX endpoint (/download/table-schema & /download/csv & /download/csv).
  */
  export interface DownloadDocParams {
   tableId: string;
@@ -547,12 +545,10 @@
   getDownloadAttachmentsArchiveUrl(params: AttachmentsArchiveParams): string;
 
   /**
-   * Exports current document to the Google Drive as a spreadsheet file. To invoke this method,
-   * first acquire "code" via Google Auth Endpoint (see ShareMenu.ts for an example).
-   * @param code Authorization code returned from Google (requested via Grist's Google Auth
-   *   Endpoint)
-   * @param title Name of the spreadsheet that will be created (should use a Grist document's
-   *   title)
+   * Exports current document to the Google Drive as a spreadsheet file. To invoke this method, first
+   * acquire "code" via Google Auth Endpoint (see ShareMenu.ts for an example).
+   * @param code Authorization code returned from Google (requested via Grist's Google Auth Endpoint)
+   * @param title Name of the spreadsheet that will be created (should use a Grist document's title)
    */
   sendToDrive(code: string, title: string): Promise<{url: string}>;
   // Upload a single attachment and return the resulting metadata row ID.
@@ -604,8 +600,7 @@
   setAttachmentStore(type: AttachmentStore): Promise<void>;
   /**
    * Lists available external attachment stores. For now it contains at most one store.
-   * If there is one store available it means that external storage is configured and can be used
-   * by this document.
+   * If there is one store available it means that external storage is configured and can be used by this document.
    */
   getAttachmentStores(): Promise<{stores: AttachmentStoreDesc[]}>;
 }
@@ -1237,7 +1232,6 @@
     return response.data[0];
   }
 
-<<<<<<< HEAD
   public async uploadAttachmentArchive(archive: string | Blob, filename?: string): Promise<ArchiveUploadResult> {
     const formData = this.newFormData();
     formData.append('upload', archive, filename);
@@ -1252,12 +1246,9 @@
     return response.data;
   }
 
-  public async getAssistance(params: AssistanceRequest): Promise<AssistanceResponse> {
-=======
   public async getAssistance(
     params: AssistanceRequest
   ): Promise<AssistanceResponse> {
->>>>>>> 63642f25
     return await this.requestJson(`${this._url}/assistant`, {
       method: 'POST',
       body: JSON.stringify(params),
