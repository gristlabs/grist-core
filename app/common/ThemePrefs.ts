--- conflicted
+++ resolved
@@ -1316,15 +1316,12 @@
     textButtonHoverBg: Token;
     textButtonHoverBorder: Token;
     kbFocusHighlight: Token;
-<<<<<<< HEAD
     userListRemainingUsersBg: Token;
-=======
     switchInactiveSlider: Token;
     switchInactivePill: Token;
     switchActiveSlider: Token;
     switchActivePill: Token;
     switchHoverShadow: Token;
->>>>>>> 054c080c
   };
 }
 
